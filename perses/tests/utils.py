--- conflicted
+++ resolved
@@ -412,14 +412,10 @@
         The positions of the new system
     """
     from openmoltools import forcefield_generators
-<<<<<<< HEAD
 
     from perses.utils.openeye import createOEMolFromIUPAC, createSystemFromIUPAC
     from perses.utils.data import get_data_filename
     from perses.utils.smallmolecules import render_atom_mapping
-=======
-    from perses.tests.utils import createOEMolFromIUPAC, createSystemFromIUPAC, get_data_filename
->>>>>>> eea280f5
 
     gaff_filename = get_data_filename('data/gaff.xml')
     default_forcefield_kwargs = {'removeCMMotion': False, 'nonbondedMethod': app.NoCutoff, 'constraints' : app.HBonds}
@@ -559,18 +555,12 @@
     from openmoltools import forcefield_generators
     from openmmtools import testsystems
 
-<<<<<<< HEAD
     from perses.utils.openeye import createOEMolFromSMILES
     from perses.utils.data import get_data_filename
    
     host_guest = testsystems.HostGuestVacuum()
     unsolv_old_system, old_positions, top_old = host_guest.system, host_guest.positions, host_guest.topology
-=======
-    from perses.tests.utils import createOEMolFromIUPAC, createSystemFromIUPAC, get_data_filename
-
-    host_guest = testsystems.HostGuestVacuum()
-    unsolv_old_system, pos_old, top_old = host_guest.system, host_guest.positions, host_guest.topology
->>>>>>> eea280f5
+
     ligand_topology = [res for res in top_old.residues()]
     current_mol = forcefield_generators.generateOEMolFromTopologyResidue(ligand_topology[1]) # guest is second residue in topology
     proposed_mol = createOEMolFromSMILES('C1CC2(CCC1(CC2)C)C')
