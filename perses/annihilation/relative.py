import simtk.openmm as openmm
import simtk.unit as unit
import mdtraj as md
import numpy as np
import copy
import enum

InteractionGroup = enum.Enum("InteractionGroup", ['unique_old', 'unique_new', 'core', 'environment'])

#######LOGGING#############################
import logging
logging.basicConfig(level = logging.NOTSET)
_logger = logging.getLogger("relative")
_logger.setLevel(logging.INFO)
###########################################

class HybridTopologyFactory(object):
    """
    This class generates a hybrid topology based on a perses topology proposal. This class treats atoms
    in the resulting hybrid system as being from one of four classes:

    unique_old_atom : these atoms are not mapped and only present in the old system. Their interactions will be on for
        lambda=0, off for lambda=1
    unique_new_atom : these atoms are not mapped and only present in the new system. Their interactions will be off
        for lambda=0, on for lambda=1
    core_atom : these atoms are mapped, and are part of a residue that is changing. Their interactions will be those
        corresponding to the old system at lambda=0, and those corresponding to the new system at lambda=1
    environment_atom : these atoms are mapped, and are not part of a changing residue. Their interactions are always
        on and are alchemically unmodified.

    Properties
    ----------
    hybrid_system : openmm.System
        The hybrid system for simulation
    new_to_hybrid_atom_map : dict of int : int
        The mapping of new system atoms to hybrid atoms
    old_to_hybrid_atom_map : dict of int : int
        The mapping of old system atoms to hybrid atoms
    hybrid_positions : [n, 3] np.ndarray
        The positions of the hybrid system
    hybrid_topology : mdtraj.Topology
        The topology of the hybrid system
    omm_hybrid_topology : openmm.app.Topology
        The OpenMM topology object corresponding to the hybrid system

    .. warning :: This API is experimental and subject to change.

    """

    _known_forces = {'HarmonicBondForce', 'HarmonicAngleForce', 'PeriodicTorsionForce', 'NonbondedForce', 'MonteCarloBarostat'}

    def __init__(self,
                 topology_proposal,
                 current_positions,
                 new_positions,
                 use_dispersion_correction=False,
                 functions=None,
                 softcore_alpha=None,
                 bond_softening_constant=1.0,
                 angle_softening_constant=1.0,
                 soften_only_new=False,
<<<<<<< HEAD
                 neglected_new_angle_terms = [],
                 neglected_old_angle_terms = [],
                 softcore_LJ_v2 = True,
                 softcore_electrostatics = True,
                 softcore_LJ_v2_alpha = 0.85,
                 softcore_electrostatics_alpha = 0.3,
                 softcore_sigma_Q = 1.0,
                 interpolate_old_and_new_14s = False,
                 omitted_terms = None,
                 rmsd_restraint=False):
=======
                 neglected_new_angle_terms=[],
                 neglected_old_angle_terms=[],
                 softcore_LJ_v2=True,
                 softcore_electrostatics=True,
                 softcore_LJ_v2_alpha=0.85,
                 softcore_electrostatics_alpha=0.3,
                 softcore_sigma_Q=1.0,
                 interpolate_old_and_new_14s=False,
                 omitted_terms=None,
                 flatten_torsions=False,
                 endstate=None,
                 **kwargs):
>>>>>>> a3366c7c
        """
        Initialize the Hybrid topology factory.

        Parameters
        ----------
        topology_proposal : perses.rjmc.topology_proposal.TopologyProposal object
            TopologyProposal object rendered by the ProposalEngine
        current_positions : [n,3] np.ndarray of float
            The positions of the "old system"
        new_positions : [m,3] np.ndarray of float
            The positions of the "new system"
        use_dispersion_correction : bool, default False
            Whether to use the long range correction in the custom sterics force. This is very expensive for NCMC.
        functions : dict, default None
            Alchemical functions that determine how each force is scaled with lambda. The keys must be strings with
            names beginning with ``lambda_`` and ending with each of bonds, angles, torsions, sterics, electrostatics.
            If functions is none, then the integrator will need to set each of these and parameter derivatives will be unavailable.
            If functions is not None, all lambdas must be specified.
        softcore_alpha: float, default None
            "alpha" parameter of softcore sterics. If None is provided, value will be set to 0.5
        bond_softening_constant : float
            For bonds between unique atoms and unique-core atoms, soften the force constant at the "dummy" endpoint by this factor.
            If 1.0, do not soften
        angle_softening_constant : float
            For bonds between unique atoms and unique-core atoms, soften the force constant at the "dummy" endpoint by this factor.
            If 1.0, do not soften
        neglected_new_angle_terms : list
            list of indices from the HarmonicAngleForce of the new_system for which the geometry engine neglected.
            Hence, these angles must be alchemically grown in for the unique new atoms (forward lambda protocol)
        neglected_old_angle_terms : list
            list of indices from the HarmonicAngleForce of the old_system for which the geometry engine neglected.
            Hence, these angles must be alchemically deleted for the unique old atoms (reverse lambda protocol)
        softcore_LJ_v2 : bool, default True
            implement a new softcore LJ: citation below.
            Gapsys, Vytautas, Daniel Seeliger, and Bert L. de Groot. "New soft-core potential function for molecular dynamics based alchemical free energy calculations." Journal of chemical theory and computation 8.7 (2012): 2373-2382.
        softcore_electrostatics : bool, default True
            softcore electrostatics: citation below.
            Gapsys, Vytautas, Daniel Seeliger, and Bert L. de Groot. "New soft-core potential function for molecular dynamics based alchemical free energy calculations." Journal of chemical theory and computation 8.7 (2012): 2373-2382.
        softcore_LJ_v2_alpha : float, default 0.85
            softcore alpha parameter for LJ v2
        softcore_electrostatics_alpha : float, default 0.3
            softcore alpha parameter for softcore electrostatics.
        softcore_sigma_Q : float, default 1.0
            softcore sigma parameter for softcore electrostatics.
        interpolate_old_and_new_14s : bool, default False
            whether to turn off interactions for new exceptions (not just 1,4s) at lambda = 0 and old exceptions at lambda = 1; if False, they are present in the nonbonded force
        omitted_terms : dict
            dictionary of terms (by new topology index) that must be annealed in over a lambda protocol
<<<<<<< HEAD
        rmsd_restraint : bool, optional, default=False
            If True, impose an RMSD restraint between core heavy atoms and protein CA atoms
=======
        flatten_torsions : bool, default False
            if True, torsion terms involving `unique_new_atoms` will be scaled such that at lambda=0,1, the torsion term is turned off/on respectively
            the opposite is true for `unique_old_atoms`.
        endstate : int
            the lambda endstate to parameterize. should always be None for HybridTopologyFactory, but must be 0 or 1 for the RepartitionedHybridTopologyFactory
>>>>>>> a3366c7c

        TODO: Document how positions for hybrid system are constructed
        TODO: allow support for annealing in omitted terms

        """
        if endstate == 0 or endstate == 1:
            raise Exception("endstate must be none! Aborting!")
        elif endstate is None:
            _logger.info("*** Generating vanilla HybridTopologyFactory ***")

        _logger.info("Beginning nonbonded method, total particle, barostat, and exceptions retrieval...")
        self._topology_proposal = topology_proposal
        self._old_system = copy.deepcopy(topology_proposal.old_system)
        self._new_system = copy.deepcopy(topology_proposal.new_system)
        self._old_to_hybrid_map = {}
        self._new_to_hybrid_map = {}
        self._hybrid_system_forces = dict()
        self._old_positions = current_positions
        self._new_positions = new_positions
        self._soften_only_new = soften_only_new
        self._interpolate_14s = interpolate_old_and_new_14s
        self.omitted_terms = omitted_terms
        self._flatten_torsions = flatten_torsions

        if self._flatten_torsions:
            _logger.info("Flattening torsions of unique new/old at lambda = 0/1")
        if self._interpolate_14s:
            _logger.info("Flattening exceptions of unique new/old at lambda = 0/1")
        if omitted_terms is not None:
            raise Exception(f"annealing of omitted terms is not currently supported.  Aborting!")

        # New attributes from the modified geometry engine
        if neglected_old_angle_terms:
            self.neglected_old_angle_terms = neglected_old_angle_terms
        else:
            self.neglected_old_angle_terms = []

        if neglected_new_angle_terms:
            self.neglected_new_angle_terms = neglected_new_angle_terms
        else:
            self.neglected_new_angle_terms = []

        if bond_softening_constant != 1.0:
            self._bond_softening_constant = bond_softening_constant
            self._soften_bonds = True
        else:
            self._soften_bonds = False

        if angle_softening_constant != 1.0:
            self._angle_softening_constant = angle_softening_constant
            self._soften_angles = True
        else:
            self._soften_angles = False

        self._use_dispersion_correction = use_dispersion_correction

        self._softcore_LJ_v2 = softcore_LJ_v2
        if self._softcore_LJ_v2:
            self._softcore_LJ_v2_alpha = softcore_LJ_v2_alpha
            assert self._softcore_LJ_v2_alpha >= 0.0 and self._softcore_LJ_v2_alpha <= 1.0, f"softcore_LJ_v2_alpha: ({self._softcore_LJ_v2_alpha}) is not in [0,1]"

        self._softcore_electrostatics = softcore_electrostatics
        if self._softcore_electrostatics:
            self._softcore_electrostatics_alpha = softcore_electrostatics_alpha
            self._softcore_sigma_Q = softcore_sigma_Q
            assert self._softcore_electrostatics_alpha >= 0.0 and self._softcore_electrostatics_alpha <= 1.0, f"softcore_electrostatics_alpha: ({self._softcore_electrostatics_alpha}) is not in [0,1]"
            assert self._softcore_sigma_Q >= 0.0 and self._softcore_sigma_Q <= 1.0, f"softcore_sigma_Q : {self._softcore_sigma_Q} is not in [0, 1]"


        if softcore_alpha is None:
            self.softcore_alpha = 0.5
        else:
            # TODO: Check that softcore_alpha is in a valid range
            self.softcore_alpha = softcore_alpha


        if functions:
            self._functions = functions
            self._has_functions = True
        else:
            self._has_functions = False

        # Prepare dicts of forces, which will be useful later
        # TODO: Store this as self._system_forces[name], name in ('old', 'new', 'hybrid') for compactness
        self._old_system_forces = {type(force).__name__ : force for force in self._old_system.getForces()}
        self._new_system_forces = {type(force).__name__ : force for force in self._new_system.getForces()}
        _logger.info(f"Old system forces: {self._old_system_forces.keys()}")
        _logger.info(f"New system forces: {self._new_system_forces.keys()}")

        # Check that there are no unknown forces in the new and old systems:
        for system_name in ('old', 'new'):
            force_names = getattr(self, '_{}_system_forces'.format(system_name)).keys()
            unknown_forces = set(force_names) - set(self._known_forces)
            if len(unknown_forces) > 0:
                raise ValueError(f"Unknown forces {unknown_forces} encountered in {system_name} system")
        _logger.info("No unknown forces.")

        # Get and store the nonbonded method from the system:
        self._nonbonded_method = self._old_system_forces['NonbondedForce'].getNonbondedMethod()
        _logger.info(f"Nonbonded method to be used (i.e. from old system): {self._nonbonded_method}")

        # Start by creating an empty system. This will become the hybrid system.
        self._hybrid_system = openmm.System()

        # Begin by copying all particles in the old system to the hybrid system. Note that this does not copy the
        # interactions. It does, however, copy the particle masses. In general, hybrid index and old index should be
        # the same.
        # TODO: Refactor this into self._add_particles()
        _logger.info("Adding and mapping old atoms to hybrid system...")
        for particle_idx in range(self._topology_proposal.n_atoms_old):
            particle_mass = self._old_system.getParticleMass(particle_idx)
            hybrid_idx = self._hybrid_system.addParticle(particle_mass)
            self._old_to_hybrid_map[particle_idx] = hybrid_idx

            # If the particle index in question is mapped, make sure to add it to the new to hybrid map as well.
            if particle_idx in self._topology_proposal.old_to_new_atom_map.keys():
                particle_index_in_new_system = self._topology_proposal.old_to_new_atom_map[particle_idx]
                self._new_to_hybrid_map[particle_index_in_new_system] = hybrid_idx

        # Next, add the remaining unique atoms from the new system to the hybrid system and map accordingly.
        # As before, this does not copy interactions, only particle indices and masses.
        _logger.info("Adding and mapping new atoms to hybrid system...")
        for particle_idx in self._topology_proposal.unique_new_atoms:
            particle_mass = self._new_system.getParticleMass(particle_idx)
            hybrid_idx = self._hybrid_system.addParticle(particle_mass)
            self._new_to_hybrid_map[particle_idx] = hybrid_idx

        # Check that if there is a barostat in the original system, it is added to the hybrid.
        # We copy the barostat from the old system.
        if "MonteCarloBarostat" in self._old_system_forces.keys():
            barostat = copy.deepcopy(self._old_system_forces["MonteCarloBarostat"])
            self._hybrid_system.addForce(barostat)
            _logger.info("Added MonteCarloBarostat.")
        else:
            _logger.info("No MonteCarloBarostat added.")

        # Copy over the box vectors:
        box_vectors = self._old_system.getDefaultPeriodicBoxVectors()
        self._hybrid_system.setDefaultPeriodicBoxVectors(*box_vectors)
        _logger.info(f"getDefaultPeriodicBoxVectors added to hybrid: {box_vectors}")

        # Create the opposite atom maps for use in nonbonded force processing; let's omit this from logger
        self._hybrid_to_old_map = {value : key for key, value in self._old_to_hybrid_map.items()}
        self._hybrid_to_new_map = {value : key for key, value in self._new_to_hybrid_map.items()}

        # Assign atoms to one of the classes described in the class docstring
        self._atom_classes = self._determine_atom_classes()
        _logger.info("Determined atom classes.")

        # Construct dictionary of exceptions in old and new systems
        _logger.info("Generating old system exceptions dict...")
        self._old_system_exceptions = self._generate_dict_from_exceptions(self._old_system_forces['NonbondedForce'])
        _logger.info("Generating new system exceptions dict...")
        self._new_system_exceptions = self._generate_dict_from_exceptions(self._new_system_forces['NonbondedForce'])

        self._validate_disjoint_sets()

        # Copy constraints, checking to make sure they are not changing
        _logger.info("Handling constraints...")
        self._handle_constraints()

        # Copy over relevant virtual sites
        _logger.info("Handling virtual sites...")
        self._handle_virtual_sites()

        # Call each of the methods to add the corresponding force terms and prepare the forces:
        _logger.info("Adding bond force terms...")
        self._add_bond_force_terms()

        _logger.info("Adding angle force terms...")
        self._add_angle_force_terms()

        _logger.info("Adding torsion force terms...")
        self._add_torsion_force_terms()

        if 'NonbondedForce' in self._old_system_forces or 'NonbondedForce' in self._new_system_forces:
            _logger.info("Adding nonbonded force terms...")
            self._add_nonbonded_force_terms()

        # Call each force preparation method to generate the actual interactions that we need:
        _logger.info("Handling harmonic bonds...")
        self.handle_harmonic_bonds()

        _logger.info("Handling harmonic angles...")
        self.handle_harmonic_angles()

        _logger.info("Handling torsion forces...")
        self.handle_periodic_torsion_force()

        if 'NonbondedForce' in self._old_system_forces or 'NonbondedForce' in self._new_system_forces:
            _logger.info("Handling nonbonded forces...")
            self.handle_nonbonded()

        if 'NonbondedForce' in self._old_system_forces or 'NonbondedForce' in self._new_system_forces:
            _logger.info("Handling unique_new/old interaction exceptions...")
            if len(self._old_system_exceptions.keys()) == 0 and len(self._new_system_exceptions.keys()) == 0:
                _logger.info("There are no old/new system exceptions.")
            else:
                _logger.info("There are old or new system exceptions...proceeding.")
                self.handle_old_new_exceptions()


        # Get positions for the hybrid
        self._hybrid_positions = self._compute_hybrid_positions()

        # Generate the topology representation
        self._hybrid_topology = self._create_topology()

        #impose RMSD restraint, if requested
        if rmsd_restraint:
            _logger.info("Attempting to impose RMSD restraints.")
            self._impose_rmsd_restraint()

    def _validate_disjoint_sets(self):
        """
        Conduct a sanity check to make sure that the hybrid maps of the old and new system exception dict keys do not contain both environment and unique_old/new atoms

        """
        for old_indices in self._old_system_exceptions.keys():
            hybrid_indices = (self._old_to_hybrid_map[old_indices[0]], self._old_to_hybrid_map[old_indices[1]])
            if set(old_indices).intersection(self._atom_classes['environment_atoms']) != set():
                assert set(old_indices).intersection(self._atom_classes['unique_old_atoms']) == set(), f"old index exceptions {old_indices} include unique old and environment atoms, which is disallowed"

        for new_indices in self._new_system_exceptions.keys():
            hybrid_indices = (self._new_to_hybrid_map[new_indices[0]], self._new_to_hybrid_map[new_indices[1]])
            if set(hybrid_indices).intersection(self._atom_classes['environment_atoms']) != set():
                assert set(hybrid_indices).intersection(self._atom_classes['unique_new_atoms']) == set(), f"new index exceptions {new_indices} include unique new and environment atoms, which is disallowed"

    def _handle_virtual_sites(self):
        """
        Ensure that all virtual sites in old and new system are copied over to the hybrid system. Note that we do not
        support virtual sites in the changing region.

        """
        for system_name in ('old', 'new'):
            system = getattr(self._topology_proposal, '{}_system'.format(system_name))
            hybrid_atom_map = getattr(self, '_{}_to_hybrid_map'.format(system_name))

            # Loop through virtual sites
            numVirtualSites = 0
            for particle_idx in range(system.getNumParticles()):
                if system.isVirtualSite(particle_idx):
                    numVirtualSites += 1
                    # If it's a virtual site, make sure it is not in the unique or core atoms, since this is currently unsupported
                    hybrid_idx = hybrid_atom_map[particle_idx]
                    if hybrid_idx not in self._atom_classes['environment_atoms']:
                        raise Exception("Virtual sites in changing residue are unsupported.")
                    else:
                        virtual_site = system.getVirtualSite(particle_idx)
                        self._hybrid_system.setVirtualSite(hybrid_idx, virtual_site)
        _logger.info(f"\t_handle_virtual_sites: numVirtualSites: {numVirtualSites}")


    def _determine_core_atoms_in_topology(self, topology, unique_atoms, mapped_atoms, hybrid_map, residue_to_switch):
        """
        Given a topology and its corresponding unique and mapped atoms, return the set of atom indices in the
        hybrid system which would belong to the "core" atom class

        Parameters
        ----------
        topology : simtk.openmm.app.Topology
            An OpenMM topology representing a system of interest
        unique_atoms : set of int
            A set of atoms that are unique to this topology
        mapped_atoms : set of int
            A set of atoms that are mapped to another topology
        residue_to_switch : str
            string name of a residue that is being mutated

        Returns
        -------
        core_atoms : set of int
            set of core atom indices in hybrid topology
        """
        core_atoms = set()

        # Loop through the residues to look for ones with unique atoms
        for residue in topology.residues():
            atom_indices_old_system = {atom.index for atom in residue.atoms()}

            # If the residue contains an atom index that is unique, then the residue is changing.
            # We determine this by checking if the atom indices of the residue have any intersection with the unique atoms
            # likewise, if the name of the residue matches the residue_to_match, then we look for mapped atoms
            if len(atom_indices_old_system.intersection(unique_atoms)) > 0 or residue_to_switch == residue.name:
                # We can add the atoms in this residue which are mapped to the core_atoms set:
                for atom_index in atom_indices_old_system:
                    if atom_index in mapped_atoms:
                        # We specifically want to add the hybrid atom.
                        hybrid_index = hybrid_map[atom_index]
                        core_atoms.add(hybrid_index)

        assert len(core_atoms) >= 3, 'Cannot run a simulation with fewer than 3 core atoms. System has {len(core_atoms)}'

        return core_atoms

    def _determine_atom_classes(self):
        """
        This method determines whether each atom belongs to unique old, unique new, core, or environment, as defined above.
        All the information required is contained in the TopologyProposal passed to the constructor. All indices are
        indices in the hybrid system.

        Returns
        -------
        atom_classes : dict of list
            A dictionary of the form {'core' :core_list} etc.
        """
        atom_classes = {'unique_old_atoms' : set(), 'unique_new_atoms' : set(), 'core_atoms' : set(), 'environment_atoms' : set()}

        # First, find the unique old atoms, as this is the most straightforward:
        for atom_idx in self._topology_proposal.unique_old_atoms:
            hybrid_idx = self._old_to_hybrid_map[atom_idx]
            atom_classes['unique_old_atoms'].add(hybrid_idx)

        # Then the unique new atoms (this is substantially the same as above)
        for atom_idx in self._topology_proposal.unique_new_atoms:
            hybrid_idx = self._new_to_hybrid_map[atom_idx]
            atom_classes['unique_new_atoms'].add(hybrid_idx)

        # The core atoms:
        core_atoms = []
        for new_idx, old_idx in self._topology_proposal._core_new_to_old_atom_map.items():
            new_to_hybrid_idx, old_to_hybrid_index = self._new_to_hybrid_map[new_idx], self._old_to_hybrid_map[old_idx]
            assert new_to_hybrid_idx == old_to_hybrid_index, f"there is a -to_hybrid naming collision in topology proposal core atom map: {self._topology_proposal._core_new_to_old_atom_map}"
            core_atoms.append(new_to_hybrid_idx)


        new_to_hybrid_environment_atoms = set([self._new_to_hybrid_map[idx] for idx in self._topology_proposal._new_environment_atoms])
        old_to_hybrid_environment_atoms = set([self._old_to_hybrid_map[idx] for idx in self._topology_proposal._old_environment_atoms])
        assert new_to_hybrid_environment_atoms == old_to_hybrid_environment_atoms, f"there is a -to_hybrid naming collisions in topology proposal environment atom map: new_to_hybrid: {new_to_hybrid_environment_atoms}; old_to_hybrid: {old_to_hybrid_environment_atoms}"


        atom_classes['core_atoms'] = set(core_atoms)
        atom_classes['environment_atoms'] = new_to_hybrid_environment_atoms # since we asserted this is identical to old_to_hybrid_environment_atoms

        return atom_classes

    def _translate_nonbonded_method_to_custom(self, standard_nonbonded_method):
        """
        Utility function to translate the nonbonded method enum from the standard nonbonded force to the custom version
        `CutoffPeriodic`, `PME`, and `Ewald` all become `CutoffPeriodic`; `NoCutoff` becomes `NoCutoff`; `CutoffNonPeriodic` becomes `CutoffNonPeriodic`

        Parameters
        ----------
        standard_nonbonded_method : openmm.NonbondedForce.NonbondedMethod
            the nonbonded method of the standard force

        Returns
        -------
        custom_nonbonded_method : openmm.CustomNonbondedForce.NonbondedMethod
            the nonbonded method for the equivalent customnonbonded force
        """
        if standard_nonbonded_method in [openmm.NonbondedForce.CutoffPeriodic, openmm.NonbondedForce.PME, openmm.NonbondedForce.Ewald]:
            return openmm.CustomNonbondedForce.CutoffPeriodic
        elif standard_nonbonded_method == openmm.NonbondedForce.NoCutoff:
            return openmm.CustomNonbondedForce.NoCutoff
        elif standard_nonbonded_method == openmm.NonbondedForce.CutoffNonPeriodic:
            return openmm.CustomNonbondedForce.CutoffNonPeriodic
        else:
            raise NotImplementedError("This nonbonded method is not supported.")

    def _handle_constraints(self):
        """
        This method adds relevant constraints from the old and new systems.

        First, all constraints from the old systenm are added.
        Then, constraints to atoms unique to the new system are added.

        """
        constraint_lengths = dict() # lengths of constraints already added
        for system_name in ('old', 'new'):
            system = getattr(self._topology_proposal, '{}_system'.format(system_name))
            hybrid_map = getattr(self, '_{}_to_hybrid_map'.format(system_name))
            for constraint_idx in range(system.getNumConstraints()):
                atom1, atom2, length = system.getConstraintParameters(constraint_idx)
                hybrid_atoms = tuple(sorted([hybrid_map[atom1], hybrid_map[atom2]]))
                if hybrid_atoms not in constraint_lengths.keys():
                    self._hybrid_system.addConstraint(hybrid_atoms[0], hybrid_atoms[1], length)
                    constraint_lengths[hybrid_atoms] = length
                else:
                    # TODO: We can skip this if we have already checked for constraints changing lengths
                    if constraint_lengths[hybrid_atoms] != length:
                        raise Exception('Constraint length is changing for atoms {} in hybrid system: old {} new {}'.format(hybrid_atoms, constraint_lengths[hybrid_atoms], length))
        _logger.debug(f"\t_handle_constraints: constraint_lengths dict: {constraint_lengths}")

    def _determine_interaction_group(self, atoms_in_interaction):
        """
        This method determines which interaction group the interaction should fall under. There are four groups:

        Those involving unique old atoms: any interaction involving unique old atoms should be completely on at lambda=0
            and completely off at lambda=1

        Those involving unique new atoms: any interaction involving unique new atoms should be completely off at lambda=0
            and completely on at lambda=1

        Those involving core atoms and/or environment atoms: These interactions change their type, and should be the old
            character at lambda=0, and the new character at lambda=1

        Those involving only environment atoms: These interactions are unmodified.

        Parameters
        ----------
        atoms_in_interaction : list of int
            List of (hybrid) indices of the atoms in this interaction

        Returns
        -------
        interaction_group : InteractionGroup enum
            The group to which this interaction should be assigned
        """
        # Make the interaction list a set to facilitate operations
        atom_interaction_set = set(atoms_in_interaction)

        # Check if the interaction contains unique old atoms
        if len(atom_interaction_set.intersection(self._atom_classes['unique_old_atoms'])) > 0:
            return InteractionGroup.unique_old

        # Do the same for new atoms
        elif len(atom_interaction_set.intersection(self._atom_classes['unique_new_atoms'])) > 0:
            return InteractionGroup.unique_new

        # If the interaction set is a strict subset of the environment atoms, then it is in the environment group
        # and should not be alchemically modified at all.
        elif atom_interaction_set.issubset(self._atom_classes['environment_atoms']):
            return InteractionGroup.environment

        # Having covered the cases of all-environment, unique old-containing, and unique-new-containing, anything else
        # should belong to the last class--contains core atoms but not any unique atoms.
        else:
            return InteractionGroup.core

    def _add_bond_force_terms(self):
        """
        This function adds the appropriate bond forces to the system (according to groups defined above). Note that it
        does _not_ add the particles to the force. It only adds the force to facilitate another method adding the
        particles to the force.

        """
        core_energy_expression = '(K/2)*(r-length)^2;'
        core_energy_expression += 'K = (1-lambda_bonds)*K1 + lambda_bonds*K2;' # linearly interpolate spring constant
        core_energy_expression += 'length = (1-lambda_bonds)*length1 + lambda_bonds*length2;' # linearly interpolate bond length
        if self._has_functions:
            try:
                core_energy_expression += 'lambda_bonds = ' + self._functions['lambda_bonds']
            except KeyError as e:
                print("Functions were provided, but no term was provided for the bonds")
                raise e

        # Create the force and add the relevant parameters
        custom_core_force = openmm.CustomBondForce(core_energy_expression)
        custom_core_force.addPerBondParameter('length1') # old bond length
        custom_core_force.addPerBondParameter('K1') # old spring constant
        custom_core_force.addPerBondParameter('length2') # new bond length
        custom_core_force.addPerBondParameter('K2') # new spring constant

        if self._has_functions:
            custom_core_force.addGlobalParameter('lambda', 0.0)
            custom_core_force.addEnergyParameterDerivative('lambda')
        else:
            custom_core_force.addGlobalParameter('lambda_bonds', 0.0)

        self._hybrid_system.addForce(custom_core_force)
        self._hybrid_system_forces['core_bond_force'] = custom_core_force

        # Add a bond force for environment and unique atoms (bonds are never scaled for these):
        standard_bond_force = openmm.HarmonicBondForce()
        self._hybrid_system.addForce(standard_bond_force)
        self._hybrid_system_forces['standard_bond_force'] = standard_bond_force

    def _add_angle_force_terms(self):
        """
        This function adds the appropriate angle force terms to the hybrid system. It does not add particles
        or parameters to the force; this is done elsewhere.
        """
        energy_expression  = '(K/2)*(theta-theta0)^2;'
        energy_expression += 'K = (1.0-lambda_angles)*K_1 + lambda_angles*K_2;' # linearly interpolate spring constant
        energy_expression += 'theta0 = (1.0-lambda_angles)*theta0_1 + lambda_angles*theta0_2;' # linearly interpolate equilibrium angle
        if self._has_functions:
            try:
                energy_expression += 'lambda_angles = ' + self._functions['lambda_angles']
            except KeyError as e:
                print("Functions were provided, but no term was provided for the angles")
                raise e

        # Create the force and add relevant parameters
        custom_core_force = openmm.CustomAngleForce(energy_expression)
        custom_core_force.addPerAngleParameter('theta0_1') # molecule1 equilibrium angle
        custom_core_force.addPerAngleParameter('K_1') # molecule1 spring constant
        custom_core_force.addPerAngleParameter('theta0_2') # molecule2 equilibrium angle
        custom_core_force.addPerAngleParameter('K_2') # molecule2 spring constant

        # Create the force for neglected angles and relevant parameters; the K_1 term will be set to 0
        if len(self.neglected_new_angle_terms) > 0: # if there is at least one neglected angle term from the geometry engine
            _logger.info("\t_add_angle_force_terms: there are > 0 neglected new angles: adding CustomAngleForce")
            custom_neglected_new_force = openmm.CustomAngleForce(energy_expression)
            custom_neglected_new_force.addPerAngleParameter('theta0_1') # molecule1 equilibrium angle
            custom_neglected_new_force.addPerAngleParameter('K_1') # molecule1 spring constant
            custom_neglected_new_force.addPerAngleParameter('theta0_2') # molecule2 equilibrium angle
            custom_neglected_new_force.addPerAngleParameter('K_2') # molecule2 spring constant
        if len(self.neglected_old_angle_terms) > 0: # if there is at least one neglected angle term from the geometry engine
            _logger.info("\t_add_angle_force_terms: there are > 0 neglected old angles: adding CustomAngleForce")
            custom_neglected_old_force = openmm.CustomAngleForce(energy_expression)
            custom_neglected_old_force.addPerAngleParameter('theta0_1') # molecule1 equilibrium angle
            custom_neglected_old_force.addPerAngleParameter('K_1') # molecule1 spring constant
            custom_neglected_old_force.addPerAngleParameter('theta0_2') # molecule2 equilibrium angle
            custom_neglected_old_force.addPerAngleParameter('K_2') # molecule2 spring constant

        if self._has_functions:
            custom_core_force.addGlobalParameter('lambda', 0.0)
            custom_core_force.addEnergyParameterDerivative('lambda')
            if len(self.neglected_new_angle_terms) > 0:
                custom_neglected_new_force.addGlobalParameter('lambda', 0.0)
                custom_neglected_new_force.addEnergyParameterDerivative('lambda')
            if len(self.neglected_old_angle_terms) > 0:
                custom_neglected_old_force.addGlobalParameter('lambda', 0.0)
                custom_neglected_old_force.addEnergyParameterDerivative('lambda')
        else:
            custom_core_force.addGlobalParameter('lambda_angles', 0.0)
            if len(self.neglected_new_angle_terms) > 0:
                custom_neglected_new_force.addGlobalParameter('lambda_angles', 0.0)
            if len(self.neglected_old_angle_terms) > 0:
                custom_neglected_old_force.addGlobalParameter('lambda_angles', 0.0)


        # Add the force to the system and the force dict.
        self._hybrid_system.addForce(custom_core_force)
        self._hybrid_system_forces['core_angle_force'] = custom_core_force

        if len(self.neglected_new_angle_terms) > 0:
            self._hybrid_system.addForce(custom_neglected_new_force)
            self._hybrid_system_forces['custom_neglected_new_angle_force'] = custom_neglected_new_force
        if len(self.neglected_old_angle_terms) > 0:
            self._hybrid_system.addForce(custom_neglected_old_force)
            self._hybrid_system_forces['custom_neglected_old_angle_force'] = custom_neglected_old_force


        # Add an angle term for environment/unique interactions--these are never scaled
        standard_angle_force = openmm.HarmonicAngleForce()
        self._hybrid_system.addForce(standard_angle_force)
        self._hybrid_system_forces['standard_angle_force'] = standard_angle_force

    def _add_torsion_force_terms(self, add_custom_core_force=True, add_unique_atom_torsion_force=True):
        """
        This function adds the appropriate PeriodicTorsionForce terms to the system. Core torsions are interpolated,
        while environment and unique torsions are always on.
        """
        energy_expression  = '(1-lambda_torsions)*U1 + lambda_torsions*U2;'
        energy_expression += 'U1 = K1*(1+cos(periodicity1*theta-phase1));'
        energy_expression += 'U2 = K2*(1+cos(periodicity2*theta-phase2));'

        if self._has_functions:
            try:
                energy_expression += 'lambda_torsions = ' + self._functions['lambda_torsions']
            except KeyError as e:
                print("Functions were provided, but no term was provided for torsions")
                raise e


        # Create the force and add the relevant parameters
        custom_core_force = openmm.CustomTorsionForce(energy_expression)
        custom_core_force.addPerTorsionParameter('periodicity1') # molecule1 periodicity
        custom_core_force.addPerTorsionParameter('phase1') # molecule1 phase
        custom_core_force.addPerTorsionParameter('K1') # molecule1 spring constant
        custom_core_force.addPerTorsionParameter('periodicity2') # molecule2 periodicity
        custom_core_force.addPerTorsionParameter('phase2') # molecule2 phase
        custom_core_force.addPerTorsionParameter('K2') # molecule2 spring constant

        if self._has_functions:
            custom_core_force.addGlobalParameter('lambda', 0.0)
            custom_core_force.addEnergyParameterDerivative('lambda')
        else:
            custom_core_force.addGlobalParameter('lambda_torsions', 0.0)

        # Add the force to the system
        if add_custom_core_force:
            self._hybrid_system.addForce(custom_core_force)
            self._hybrid_system_forces['custom_torsion_force'] = custom_core_force

        # Create and add the torsion term for unique/environment atoms
        if add_unique_atom_torsion_force:
            unique_atom_torsion_force = openmm.PeriodicTorsionForce()
            self._hybrid_system.addForce(unique_atom_torsion_force)
            self._hybrid_system_forces['unique_atom_torsion_force'] = unique_atom_torsion_force

    def _add_nonbonded_force_terms(self, add_custom_sterics_force=True):
        """
        Add the nonbonded force terms to the hybrid system. Note that as with the other forces,
        this method does not add any interactions. It only sets up the forces.

        Parameters
        ----------
        nonbonded_method : int
            One of the openmm.NonbondedForce nonbonded methods.
        """

        # Add a regular nonbonded force for all interactions that are not changing.
        standard_nonbonded_force = openmm.NonbondedForce()
        self._hybrid_system.addForce(standard_nonbonded_force)
        _logger.info(f"\t_add_nonbonded_force_terms: {standard_nonbonded_force} added to hybrid system")
        self._hybrid_system_forces['standard_nonbonded_force'] = standard_nonbonded_force

        # Create a CustomNonbondedForce to handle alchemically interpolated nonbonded parameters.
        # Select functional form based on nonbonded method.
        # TODO: check _nonbonded_custom_ewald and _nonbonded_custom_cutoff since they take arguments that are never used...
        if self._nonbonded_method in [openmm.NonbondedForce.NoCutoff]:
            _logger.info("\t_add_nonbonded_force_terms: nonbonded_method is NoCutoff")
            sterics_energy_expression = self._nonbonded_custom(self._softcore_LJ_v2)
        elif self._nonbonded_method in [openmm.NonbondedForce.CutoffPeriodic, openmm.NonbondedForce.CutoffNonPeriodic]:
            _logger.info("\t_add_nonbonded_force_terms: nonbonded_method is Cutoff(Periodic or NonPeriodic)")
            epsilon_solvent = self._old_system_forces['NonbondedForce'].getReactionFieldDielectric()
            r_cutoff = self._old_system_forces['NonbondedForce'].getCutoffDistance()
            sterics_energy_expression = self._nonbonded_custom(self._softcore_LJ_v2)
            standard_nonbonded_force.setReactionFieldDielectric(epsilon_solvent)
            standard_nonbonded_force.setCutoffDistance(r_cutoff)
        elif self._nonbonded_method in [openmm.NonbondedForce.PME, openmm.NonbondedForce.Ewald]:
            _logger.info("\t_add_nonbonded_force_terms: nonbonded_method is PME or Ewald")
            [alpha_ewald, nx, ny, nz] = self._old_system_forces['NonbondedForce'].getPMEParameters()
            delta = self._old_system_forces['NonbondedForce'].getEwaldErrorTolerance()
            r_cutoff = self._old_system_forces['NonbondedForce'].getCutoffDistance()
            sterics_energy_expression = self._nonbonded_custom(self._softcore_LJ_v2)
            standard_nonbonded_force.setPMEParameters(alpha_ewald, nx, ny, nz)
            standard_nonbonded_force.setEwaldErrorTolerance(delta)
            standard_nonbonded_force.setCutoffDistance(r_cutoff)
        else:
            raise Exception("Nonbonded method %s not supported yet." % str(self._nonbonded_method))

        standard_nonbonded_force.setNonbondedMethod(self._nonbonded_method)
        _logger.info(f"\t_add_nonbonded_force_terms: {self._nonbonded_method} added to standard nonbonded force")

        sterics_energy_expression += self._nonbonded_custom_sterics_common()

        sterics_mixing_rules = self._nonbonded_custom_mixing_rules()

        custom_nonbonded_method = self._translate_nonbonded_method_to_custom(self._nonbonded_method)

        total_sterics_energy = "U_sterics;" + sterics_energy_expression + sterics_mixing_rules
        if self._has_functions:
            try:
                total_sterics_energy += 'lambda_sterics  = ' + self._functions['lambda_sterics']
            except KeyError as e:
                print("Functions were provided, but there is no entry for sterics")
                raise e

        sterics_custom_nonbonded_force = openmm.CustomNonbondedForce(total_sterics_energy)
        if self._softcore_LJ_v2:
            sterics_custom_nonbonded_force.addGlobalParameter("softcore_alpha", self._softcore_LJ_v2_alpha)
        else:
            sterics_custom_nonbonded_force.addGlobalParameter("softcore_alpha", self.softcore_alpha)

        sterics_custom_nonbonded_force.addPerParticleParameter("sigmaA") # Lennard-Jones sigma initial
        sterics_custom_nonbonded_force.addPerParticleParameter("epsilonA") # Lennard-Jones epsilon initial
        sterics_custom_nonbonded_force.addPerParticleParameter("sigmaB") # Lennard-Jones sigma final
        sterics_custom_nonbonded_force.addPerParticleParameter("epsilonB") # Lennard-Jones epsilon final
        sterics_custom_nonbonded_force.addPerParticleParameter("unique_old") # 1 = hybrid old atom, 0 otherwise
        sterics_custom_nonbonded_force.addPerParticleParameter("unique_new") # 1 = hybrid new atom, 0 otherwise

        if self._has_functions:
            sterics_custom_nonbonded_force.addGlobalParameter('lambda', 0.0)
            sterics_custom_nonbonded_force.addEnergyParameterDerivative('lambda')
        else:
            sterics_custom_nonbonded_force.addGlobalParameter("lambda_sterics_core", 0.0)
            sterics_custom_nonbonded_force.addGlobalParameter("lambda_electrostatics_core", 0.0)
            sterics_custom_nonbonded_force.addGlobalParameter("lambda_sterics_insert", 0.0)
            sterics_custom_nonbonded_force.addGlobalParameter("lambda_sterics_delete", 0.0)


        sterics_custom_nonbonded_force.setNonbondedMethod(custom_nonbonded_method)
        _logger.info(f"\t_add_nonbonded_force_terms: {custom_nonbonded_method} added to sterics_custom_nonbonded force")


        if add_custom_sterics_force:
            self._hybrid_system.addForce(sterics_custom_nonbonded_force)
            self._hybrid_system_forces['core_sterics_force'] = sterics_custom_nonbonded_force
            _logger.info(f"\t_add_nonbonded_force_terms: {sterics_custom_nonbonded_force} added to hybrid system")


        # Set the use of dispersion correction to be the same between the new nonbonded force and the old one:
        # These will be ignored from the _logger for the time being
        if self._old_system_forces['NonbondedForce'].getUseDispersionCorrection():
            self._hybrid_system_forces['standard_nonbonded_force'].setUseDispersionCorrection(True)
            if self._use_dispersion_correction:
                sterics_custom_nonbonded_force.setUseLongRangeCorrection(True)
        else:
            self._hybrid_system_forces['standard_nonbonded_force'].setUseDispersionCorrection(False)

        if self._old_system_forces['NonbondedForce'].getUseSwitchingFunction():
            switching_distance = self._old_system_forces['NonbondedForce'].getSwitchingDistance()
            standard_nonbonded_force.setUseSwitchingFunction(True)
            standard_nonbonded_force.setSwitchingDistance(switching_distance)
            sterics_custom_nonbonded_force.setUseSwitchingFunction(True)
            sterics_custom_nonbonded_force.setSwitchingDistance(switching_distance)
        else:
            standard_nonbonded_force.setUseSwitchingFunction(False)
            sterics_custom_nonbonded_force.setUseSwitchingFunction(False)

    def _nonbonded_custom_sterics_common(self):
        """
        Get a custom sterics expression using amber softcore expression

        Returns
        -------
        sterics_addition : str
            The common softcore sterics energy expression
        """
        sterics_addition = "epsilon = (1-lambda_sterics)*epsilonA + lambda_sterics*epsilonB;" # interpolation
        sterics_addition += "reff_sterics = sigma*((softcore_alpha*lambda_alpha + (r/sigma)^6))^(1/6);" # effective softcore distance for sterics
        sterics_addition += "sigma = (1-lambda_sterics)*sigmaA + lambda_sterics*sigmaB;"


        sterics_addition += "lambda_alpha = new_interaction*(1-lambda_sterics_insert) + old_interaction*lambda_sterics_delete;"
        sterics_addition += "lambda_sterics = core_interaction*lambda_sterics_core + new_interaction*lambda_sterics_insert + old_interaction*lambda_sterics_delete;"
        sterics_addition += "core_interaction = delta(unique_old1+unique_old2+unique_new1+unique_new2);new_interaction = max(unique_new1, unique_new2);old_interaction = max(unique_old1, unique_old2);"

        return sterics_addition

    def _nonbonded_custom(self, v2):
        """
        Get a part of the nonbonded energy expression when there is no cutoff.

        Returns
        -------
        sterics_energy_expression : str
            The energy expression for U_sterics
        electrostatics_energy_expression : str
            The energy expression for electrostatics
        """
        # Soft-core Lennard-Jones
        if v2:
            sterics_energy_expression = "U_sterics = select(step(r - r_LJ), 4*epsilon*x*(x-1.0), U_sterics_quad);"
            sterics_energy_expression += f"U_sterics_quad = Force*(((r - r_LJ)^2)/2 - (r - r_LJ)) + U_sterics_cut;"
            sterics_energy_expression += f"U_sterics_cut = 4*epsilon*((sigma/r_LJ)^6)*(((sigma/r_LJ)^6) - 1.0);"
            sterics_energy_expression += f"Force = -4*epsilon*((-12*sigma^12)/(r_LJ^13) + (6*sigma^6)/(r_LJ^7));"
            sterics_energy_expression += f"x = (sigma/r)^6;"
            sterics_energy_expression += f"r_LJ = softcore_alpha*((26/7)*(sigma^6)*lambda_sterics_deprecated)^(1/6);"
            sterics_energy_expression += f"lambda_sterics_deprecated = new_interaction*(1.0 - lambda_sterics_insert) + old_interaction*lambda_sterics_delete;"
        else:
            sterics_energy_expression = "U_sterics = 4*epsilon*x*(x-1.0); x = (sigma/reff_sterics)^6;"

        return sterics_energy_expression

    def _nonbonded_custom_mixing_rules(self):
        """
        Mixing rules for the custom nonbonded force.

        Returns
        -------
        sterics_mixing_rules : str
            The mixing expression for sterics
        electrostatics_mixing_rules : str
            The mixiing rules for electrostatics
        """
        # Define mixing rules.
        sterics_mixing_rules = "epsilonA = sqrt(epsilonA1*epsilonA2);" # mixing rule for epsilon
        sterics_mixing_rules += "epsilonB = sqrt(epsilonB1*epsilonB2);" # mixing rule for epsilon
        sterics_mixing_rules += "sigmaA = 0.5*(sigmaA1 + sigmaA2);" # mixing rule for sigma
        sterics_mixing_rules += "sigmaB = 0.5*(sigmaB1 + sigmaB2);" # mixing rule for sigma
        return sterics_mixing_rules

    def _find_bond_parameters(self, bond_force, index1, index2):
        """
        This is a convenience function to find bond parameters in another system given the two indices.

        Parameters
        ----------
        bond_force : openmm.HarmonicBondForce
            The bond force where the parameters should be found
        index1 : int
           Index1 (order does not matter) of the bond atoms
        index2 : int
           Index2 (order does not matter) of the bond atoms

        Returns
        -------
        bond_parameters : list
            List of relevant bond parameters
        """
        index_set = {index1, index2}
        # Loop through all the bonds:
        for bond_index in range(bond_force.getNumBonds()):
            parms = bond_force.getBondParameters(bond_index)
            if index_set=={parms[0], parms[1]}:
                return parms

        return []

    def handle_harmonic_bonds(self):
        """
        This method adds the appropriate interaction for all bonds in the hybrid system. The scheme used is:

        1) If the two atoms are both in the core, then we add to the CustomBondForce and interpolate between the two
            parameters
        2) If one of the atoms is in core and the other is environment, we have to assert that the bond parameters do not change between
           the old and the new system; then, the parameters are added to the regular bond force
        3) Otherwise, we add the bond to a regular bond force.
        """
        old_system_bond_force = self._old_system_forces['HarmonicBondForce']
        new_system_bond_force = self._new_system_forces['HarmonicBondForce']

        # Make a dict to check the environment-core bonds for consistency between the old and new systems
        # key: hybrid_index_set, value: [(r0_old, k_old)]
        old_core_env_indices = {}

        # First, loop through the old system bond forces and add relevant terms
        _logger.info("\thandle_harmonic_bonds: looping through old_system to add relevant terms...")
        for bond_index in range(old_system_bond_force.getNumBonds()):
            # Get each set of bond parameters
            [index1_old, index2_old, r0_old, k_old] = old_system_bond_force.getBondParameters(bond_index)
            _logger.debug(f"\t\thandle_harmonic_bonds: old bond_index {bond_index} with old indices {index1_old, index2_old}")

            # Map the indices to the hybrid system, for which our atom classes are defined.
            index1_hybrid = self._old_to_hybrid_map[index1_old]
            index2_hybrid = self._old_to_hybrid_map[index2_old]
            index_set = {index1_hybrid, index2_hybrid}

            # Now check if it is a subset of the core atoms (that is, both atoms are in the core)
            # If it is, we need to find the parameters in the old system so that we can interpolate
            if index_set.issubset(self._atom_classes['core_atoms']):
                _logger.debug(f"\t\thandle_harmonic_bonds: bond_index {bond_index} is a core (to custom bond force).")
                index1_new = self._topology_proposal.old_to_new_atom_map[index1_old]
                index2_new = self._topology_proposal.old_to_new_atom_map[index2_old]
                new_bond_parameters = self._find_bond_parameters(new_system_bond_force, index1_new, index2_new)
                if not new_bond_parameters:
                    r0_new = r0_old
                    k_new = 0.0*unit.kilojoule_per_mole/unit.angstrom**2
                else:
                    [index1, index2, r0_new, k_new] = self._find_bond_parameters(new_system_bond_force, index1_new, index2_new)
                self._hybrid_system_forces['core_bond_force'].addBond(index1_hybrid, index2_hybrid,[r0_old, k_old, r0_new, k_new])

            # Check if the index set is a subset of anything besides environemnt (in the case of environment, we just add the bond to the regular bond force)
            # that would mean that this bond is core-unique_old or unique_old-unique_old
            elif index_set.issubset(self._atom_classes['unique_old_atoms']) or (len(index_set.intersection(self._atom_classes['unique_old_atoms'])) == 1 and len(index_set.intersection(self._atom_classes['core_atoms'])) == 1):
                _logger.debug(f"\t\thandle_harmonic_bonds: bond_index {bond_index} is a core-unique_old or unique_old-unique old...")

                # If we're not softening bonds, we can just add it to the regular bond force. Likewise if we are only softening new bonds
                if not self._soften_bonds or self._soften_only_new:
                    _logger.debug(f"\t\t\thandle_harmonic_bonds: no softening (to standard bond force)")
                    self._hybrid_system_forces['standard_bond_force'].addBond(index1_hybrid, index2_hybrid, r0_old,
                                                                              k_old)
                # Otherwise, we will need to soften one of the endpoints. For unique old atoms, the softening endpoint is at lambda =1
                else:

                    r0_new = r0_old # The bond length won't change
                    k_new = self._bond_softening_constant * k_old # We multiply the endpoint by the bond softening constant

                    # Now we add to the core bond force, since that is an alchemically-modified force.
                    self._hybrid_system_forces['core_bond_force'].addBond(index1_hybrid, index2_hybrid,
                                                                          [r0_old, k_old, r0_new, k_new])
            elif len(index_set.intersection(self._atom_classes['environment_atoms'])) == 1 and len(index_set.intersection(self._atom_classes['core_atoms'])) == 1:
                _logger.debug(f"\t\thandle_harmonic_bonds: bond_index {bond_index} is an environment-core...")
                self._hybrid_system_forces['standard_bond_force'].addBond(index1_hybrid, index2_hybrid, r0_old, k_old)

            # Otherwise, we just add the same parameters as those in the old system (these are environment atoms, and the parameters are the same)
            elif index_set.issubset(self._atom_classes['environment_atoms']):
                _logger.debug(f"\t\thandle_harmonic_bonds: bond_index {bond_index} is an environment (to standard bond force).")
                self._hybrid_system_forces['standard_bond_force'].addBond(index1_hybrid, index2_hybrid, r0_old, k_old)
            else:
                raise Exception(f"\t\thybrid index set {index_set} does not fit into a canonical atom type")


        # Now loop through the new system to get the interactions that are unique to it.
        _logger.info("\thandle_harmonic_bonds: looping through new_system to add relevant terms...")
        for bond_index in range(new_system_bond_force.getNumBonds()):
            # Get each set of bond parameters
            [index1_new, index2_new, r0_new, k_new] = new_system_bond_force.getBondParameters(bond_index)
            _logger.debug(f"\t\thandle_harmonic_bonds: new bond_index {bond_index} with new indices {index1_new, index2_new}")

            # Convert indices to hybrid, since that is how we represent atom classes:
            index1_hybrid = self._new_to_hybrid_map[index1_new]
            index2_hybrid = self._new_to_hybrid_map[index2_new]
            index_set = {index1_hybrid, index2_hybrid}

            # If the intersection of this set and unique new atoms contains anything, the bond is unique to the new system and must be added
            # all other bonds in the new system have been accounted for already.
            if len(index_set.intersection(self._atom_classes['unique_new_atoms'])) == 2 or (len(index_set.intersection(self._atom_classes['unique_new_atoms'])) == 1 and len(index_set.intersection(self._atom_classes['core_atoms'])) == 1):
                _logger.debug(f"\t\thandle_harmonic_bonds: bond_index {bond_index} is a core-unique_new or unique_new-unique_new...")

                # If we are softening bonds, we have to use the core bond force, and scale the force constant at lambda = 0:
                if self._soften_bonds:
                    _logger.debug(f"\t\t\thandle_harmonic_bonds: softening (to custom bond force)")
                    r0_old = r0_new # Do not change the length
                    k_old = k_new * self._bond_softening_constant # Scale the force constant by the requested parameter

                    # Now we add to the core bond force, since that is an alchemically-modified force.
                    self._hybrid_system_forces['core_bond_force'].addBond(index1_hybrid, index2_hybrid,
                                                                          [r0_old, k_old, r0_new, k_new])

                # If we aren't softening bonds, then just add it to the standard bond force
                else:
                    _logger.debug(f"\t\t\thandle_harmonic_bonds: no softening (to standard bond force)")
                    self._hybrid_system_forces['standard_bond_force'].addBond(index1_hybrid, index2_hybrid, r0_new, k_new)

            # If the bond is in the core, it has probably already been added in the above loop. However, there are some circumstances
            # where it was not (closing a ring). In that case, the bond has not been added and should be added here.
            # This has some peculiarities to be discussed...
            elif index_set.issubset(self._atom_classes['core_atoms']):
                if not self._find_bond_parameters(self._hybrid_system_forces['core_bond_force'], index1_hybrid, index2_hybrid):
                     _logger.debug(f"\t\thandle_harmonic_bonds: bond_index {bond_index} is a SPECIAL core-core (to custom bond force).")
                     r0_old = r0_new
                     k_old = 0.0*unit.kilojoule_per_mole/unit.angstrom**2
                     self._hybrid_system_forces['core_bond_force'].addBond(index1_hybrid, index2_hybrid,
                                                                           [r0_old, k_old, r0_new, k_new])
            elif index_set.issubset(self._atom_classes['environment_atoms']):
                # Already been added
                pass

            elif len(index_set.intersection(self._atom_classes['environment_atoms'])) == 1 and len(index_set.intersection(self._atom_classes['core_atoms'])) == 1:
                _logger.debug(f"\t\thandle_harmonic_bonds: bond_index {bond_index} is an environemnt-core; this has been previously added")

            else:
                raise Exception(f"\t\thybrid index set {index_set} does not fit into a canonical atom type")


    def _find_angle_parameters(self, angle_force, indices):
        """
        Convenience function to find the angle parameters corresponding to a particular set of indices

        Parameters
        ----------
        angle_force : openmm.HarmonicAngleForce
            The force where the angle of interest may be found.
        indices : list of int
            The indices (any order) of the angle atoms
        Returns
        -------
        angle_parameters : list
            list of angle parameters
        """
        #index_set = set(indices)
        indices_reversed = indices[::-1]

        # Now loop through and try to find the angle:
        for angle_index in range(angle_force.getNumAngles()):
            angle_parameters = angle_force.getAngleParameters(angle_index)

            # Get a set representing the angle indices
            angle_parameter_indices = angle_parameters[:3]

            if indices == angle_parameter_indices or indices_reversed == angle_parameter_indices:
                return angle_parameters
        return []  # Return empty if no matching angle found

    def _find_torsion_parameters(self, torsion_force, indices):
        """
        Convenience function to find the torsion parameters corresponding to a particular set of indices.

        Parameters
        ----------
        torsion_force : openmm.PeriodicTorsionForce
            torsion force where the torsion of interest may be found
        indices : list of int
            The indices of the atoms of the torsion

        Returns
        -------
        torsion_parameters : list
            torsion parameters
        """
        #index_set = set(indices)
        indices_reversed = indices[::-1]

        torsion_parameters_list = list()

        # Now loop through and try to find the torsion:
        for torsion_index in range(torsion_force.getNumTorsions()):
            torsion_parameters = torsion_force.getTorsionParameters(torsion_index)

            # Get a set representing the torsion indices:
            torsion_parameter_indices = torsion_parameters[:4]

            if indices == torsion_parameter_indices or indices_reversed == torsion_parameter_indices:
                torsion_parameters_list.append(torsion_parameters)

        return torsion_parameters_list

    def handle_harmonic_angles(self):
        """
        This method adds the appropriate interaction for all angles in the hybrid system. The scheme used, as with bonds, is:

        1) If the three atoms are all in the core, then we add to the CustomAngleForce and interpolate between the two
            parameters
        2) If the three atoms contain at least one unique new, check if the angle is in the neglected new list, and if so, interpolate from K_1 = 0;
            else, if the three atoms contain at least one unique old, check if the angle is in the neglected old list, and if so, interpolate from K_2 = 0.
        3) If the angle contains at least one environment and at least one core atom, assert there are no unique new atoms and that the angle terms
           are preserved between the new and the old system.  Then add to the standard angle force
        4) Otherwise, we add the angle to a regular angle force since it is environment.
        """
        old_system_angle_force = self._old_system_forces['HarmonicAngleForce']
        new_system_angle_force = self._new_system_forces['HarmonicAngleForce']

        # Make a dict to check the angles involving environment-core bonds for consistency between the old and new systems
        # key: hybrid_index_set, value: [(theta0, k0)]

        # First, loop through all the angles in the old system to determine what to do with them. We will only use the
        # custom angle force if all atoms are part of "core." Otherwise, they are either unique to one system or never
        # change.
        _logger.info("\thandle_harmonic_angles: looping through old_system to add relevant terms...")
        for angle_index in range(old_system_angle_force.getNumAngles()):

            old_angle_parameters = old_system_angle_force.getAngleParameters(angle_index)
            _logger.debug(f"\t\thandle_harmonic_angles: old angle_index {angle_index} with old indices {old_angle_parameters[:3]}")

            # Get the indices in the hybrid system
            hybrid_index_list = [self._old_to_hybrid_map[old_atomid] for old_atomid in old_angle_parameters[:3]]
            hybrid_index_set = set(hybrid_index_list)

            # If all atoms are in the core, we'll need to find the corresponding parameters in the old system and
            # interpolate
            if hybrid_index_set.issubset(self._atom_classes['core_atoms']):
                _logger.debug(f"\t\thandle_harmonic_angles: angle_index {angle_index} is a core (to custom angle force).")
                # Get the new indices so we can get the new angle parameters
                new_indices = [self._topology_proposal.old_to_new_atom_map[old_atomid] for old_atomid in old_angle_parameters[:3]]
                new_angle_parameters = self._find_angle_parameters(new_system_angle_force, new_indices)
                if not new_angle_parameters:
                    new_angle_parameters = [0, 0, 0, old_angle_parameters[3], 0.0*unit.kilojoule_per_mole/unit.radian**2]

                # Add to the hybrid force:
                # the parameters at indices 3 and 4 represent theta0 and k, respectively.
                hybrid_force_parameters = [old_angle_parameters[3], old_angle_parameters[4], new_angle_parameters[3], new_angle_parameters[4]]
                self._hybrid_system_forces['core_angle_force'].addAngle(hybrid_index_list[0], hybrid_index_list[1], hybrid_index_list[2], hybrid_force_parameters)

            # Check if the atoms are neither all core nor all environment, which would mean they involve unique old interactions
            elif not hybrid_index_set.issubset(self._atom_classes['environment_atoms']):
                if hybrid_index_set.intersection(self._atom_classes['environment_atoms']) != set(): #if there is an environment atom
                    _logger.debug(f"\t\thandle_harmonic_angles: angle_index {angle_index} contains an environment atom")
                    assert hybrid_index_set.intersection(self._atom_classes['unique_old_atoms']) == set(), f"we disallow unique-environment terms"
                    self._hybrid_system_forces['standard_angle_force'].addAngle(hybrid_index_list[0],
                                                                                hybrid_index_list[1],
                                                                                hybrid_index_list[2],
                                                                                old_angle_parameters[3],
                                                                                old_angle_parameters[4])
                else:
                    _logger.debug(f"\t\thandle_harmonic_angles: angle_index {angle_index} is a core with unique_old...")
                    # There are no env atoms, so we can treat this term appropriately

                    # Check if we are softening angles, and not softening only new angles:
                    if self._soften_angles and not self._soften_only_new:
                        _logger.debug(f"\t\t\thandle_harmonic_angles: softening (to custom angle force)")


                        # If we are, then we need to generate the softened parameters (at lambda=1 for old atoms)
                        # We do this by using the same equilibrium angle, and scaling the force constant at the non-interacting
                        # endpoint:
                        if angle_index in self.neglected_old_angle_terms:
                            _logger.debug("\t\t\tsoften angles on but angle is in neglected old, so softening constant is set to zero.")
                            hybrid_force_parameters = [old_angle_parameters[3], old_angle_parameters[4], old_angle_parameters[3], 0.0 * old_angle_parameters[4]]
                            self._hybrid_system_forces['custom_neglected_old_angle_force'].addAngle(hybrid_index_list[0], hybrid_index_list[1], hybrid_index_list[2], hybrid_force_parameters)
                        else:
                            _logger.debug(f"\t\t\thandle_harmonic_angles: softening (to custom angle force)")
                            hybrid_force_parameters = [old_angle_parameters[3], old_angle_parameters[4], old_angle_parameters[3], self._angle_softening_constant * old_angle_parameters[4]]
                            self._hybrid_system_forces['core_angle_force'].addAngle(hybrid_index_list[0], hybrid_index_list[1], hybrid_index_list[2], hybrid_force_parameters)


                    # If not, we can just add this to the standard angle force
                    else:
                        if angle_index in self.neglected_old_angle_terms:
                            _logger.debug(f"\t\t\tangle in neglected_old_angle_terms; K_2 is set to zero")
                            hybrid_force_parameters = [old_angle_parameters[3], old_angle_parameters[4], old_angle_parameters[3], 0.0 * old_angle_parameters[4]]
                            self._hybrid_system_forces['custom_neglected_old_angle_force'].addAngle(hybrid_index_list[0], hybrid_index_list[1], hybrid_index_list[2], hybrid_force_parameters)

                        else:
                            _logger.debug(f"\t\t\thandle_harmonic_bonds: no softening (to standard angle force)")
                            self._hybrid_system_forces['standard_angle_force'].addAngle(hybrid_index_list[0],
                                                                                        hybrid_index_list[1],
                                                                                        hybrid_index_list[2],
                                                                                        old_angle_parameters[3],
                                                                                        old_angle_parameters[4])

            # Otherwise, only environment atoms are in this interaction, so add it to the standard angle force
            elif hybrid_index_set.issubset(self._atom_classes['environment_atoms']):
                _logger.debug(f"\t\thandle_harmonic_angles: angle_index {angle_index} is an environment (to standard angle force)")
                self._hybrid_system_forces['standard_angle_force'].addAngle(hybrid_index_list[0], hybrid_index_list[1],
                                                                            hybrid_index_list[2], old_angle_parameters[3],
                                                                            old_angle_parameters[4])
            else:
                raise Exception(f"\t\thandle_harmonic_angles: angle_index {angle_index} does not fit a canonical form.")

        # Finally, loop through the new system force to add any unique new angles
        _logger.info("\thandle_harmonic_angles: looping through new_system to add relevant terms...")
        for angle_index in range(new_system_angle_force.getNumAngles()):

            new_angle_parameters = new_system_angle_force.getAngleParameters(angle_index)
            _logger.debug(f"\t\thandle_harmonic_angles: new angle_index {angle_index} with new terms {new_angle_parameters[:3]}")

            # Get the indices in the hybrid system
            hybrid_index_list = [self._new_to_hybrid_map[new_atomid] for new_atomid in new_angle_parameters[:3]]
            hybrid_index_set = set(hybrid_index_list)

            # If the intersection of this hybrid set with the unique new atoms is nonempty, it must be added:
            if len(hybrid_index_set.intersection(self._atom_classes['unique_new_atoms'])) > 0:
                assert hybrid_index_set.intersection(self._atom_classes['environment_atoms']) == set(), f"we disallow angle terms with unique new and environment atoms"
                _logger.debug(f"\t\thandle_harmonic_bonds: angle_index {angle_index} is a core-unique_new or unique_new-unique_new...")

                # Check to see if we are softening angles:
                if self._soften_angles:
                    _logger.info(f"\t\t\thandle_harmonic_bonds: softening (to custom angle force)")

                    if angle_index in self.neglected_new_angle_terms:
                        _logger.debug("\t\t\tsoften angles on but angle is in neglected new, so softening constant is set to zero.")
                        hybrid_force_parameters = [new_angle_parameters[3], new_angle_parameters[4] * 0.0, new_angle_parameters[3], new_angle_parameters[4]]
                        self._hybrid_system_forces['custom_neglected_new_angle_force'].addAngle(hybrid_index_list[0], hybrid_index_list[1], hybrid_index_list[2], hybrid_force_parameters)
                    else:
                        _logger.debug(f"\t\t\thandle_harmonic_angles: softening (to custom angle force)")
                        hybrid_force_parameters = [new_angle_parameters[3], new_angle_parameters[4] * self._angle_softening_constant, new_angle_parameters[3], new_angle_parameters[4]]
                        self._hybrid_system_forces['core_angle_force'].addAngle(hybrid_index_list[0], hybrid_index_list[1],
                                                                                hybrid_index_list[2],
                                                                                hybrid_force_parameters)
                # Otherwise, just add to the nonalchemical force
                else:
                    if angle_index in self.neglected_new_angle_terms:
                        _logger.debug(f"\t\t\tangle in neglected_new_angle_terms; K_1 is set to zero")
                        hybrid_force_parameters = [new_angle_parameters[3], 0.0 * new_angle_parameters[4], new_angle_parameters[3], new_angle_parameters[4]]
                        self._hybrid_system_forces['custom_neglected_new_angle_force'].addAngle(hybrid_index_list[0], hybrid_index_list[1], hybrid_index_list[2], hybrid_force_parameters)
                    else:
                        _logger.debug(f"\t\t\thandle_harmonic_bonds: no softening (to standard angle force)")
                        self._hybrid_system_forces['standard_angle_force'].addAngle(hybrid_index_list[0], hybrid_index_list[1],
                                                                                hybrid_index_list[2], new_angle_parameters[3],
                                                                                new_angle_parameters[4])

            elif hybrid_index_set.issubset(self._atom_classes['core_atoms']):
                _logger.debug(f"\t\thandle_harmonic_angles: angle_index {angle_index} is a core (to custom angle force).")
                if not self._find_angle_parameters(self._hybrid_system_forces['core_angle_force'], hybrid_index_list):
                    _logger.debug(f"\t\t\thandle_harmonic_angles: angle_index {angle_index} NOT previously added...adding now...THERE IS A CONSIDERATION NOT BEING MADE!")
                    hybrid_force_parameters = [new_angle_parameters[3], 0.0*unit.kilojoule_per_mole/unit.radian**2, new_angle_parameters[3], new_angle_parameters[4]]
                    self._hybrid_system_forces['core_angle_force'].addAngle(hybrid_index_list[0], hybrid_index_list[1],
                                                                            hybrid_index_list[2],
                                                                            hybrid_force_parameters)
            elif hybrid_index_set.issubset(self._atom_classes['environment_atoms']):
                # We have already added the appropriate environmental atom terms
                pass
            elif hybrid_index_set.intersection(self._atom_classes['environment_atoms']) != set():
                _logger.debug(f"\t\thandle_harmonic_angles: angle_index {angle_index} contains an environment atom; this as already been added")
                assert hybrid_index_set.intersection(self._atom_classes['unique_new_atoms']) == set(), f"we disallow angle terms with unique new and environment atoms"
            else:
                raise Exception(f"\t\thybrid index list {hybrid_index_list} does not fit into a canonical atom set")

    def handle_periodic_torsion_force(self):
        """
        Handle the torsions defined in the new and old systems as such:

        1. old system torsions will enter the ``custom_torsion_force`` if they do not contain ``unique_old_atoms`` and will interpolate from ``on`` to ``off`` from ``lambda_torsions`` = 0 to 1, respectively
        2. new system torsions will enter the ``custom_torsion_force`` if they do not contain ``unique_new_atoms`` and will interpolate from ``off`` to ``on`` from ``lambda_torsions`` = 0 to 1, respectively
        3. old *and* new system torsions will enter the ``unique_atom_torsion_force`` (``standard_torsion_force``) and will *not* be interpolated
        """
        old_system_torsion_force = self._old_system_forces['PeriodicTorsionForce']
        new_system_torsion_force = self._new_system_forces['PeriodicTorsionForce']

        # auxiliary_custom_torsion_force = copy.deepcopy(self._hybrid_system_forces['custom_torsion_force'])
        auxiliary_custom_torsion_force = []
        old_custom_torsions_to_standard = []

        # We need to keep track of what torsions we added so that we do not double count.
        added_torsions = []
        _logger.info("\thandle_periodic_torsion_forces: looping through old_system to add relevant terms...")
        for torsion_index in range(old_system_torsion_force.getNumTorsions()):

            torsion_parameters = old_system_torsion_force.getTorsionParameters(torsion_index)
            _logger.debug(f"\t\thandle_harmonic_torsion_forces: old torsion_index {torsion_index} with old indices {torsion_parameters[:4]}")
            #_logger.debug(f"\t\thandle_harmonic_torsion_forces: old_torsion parameters: {torsion_parameters}")


            # Get the indices in the hybrid system
            hybrid_index_list = [self._old_to_hybrid_map[old_index] for old_index in torsion_parameters[:4]]
            hybrid_index_set = set(hybrid_index_list)

            # If all atoms are in the core, we'll need to find the corresponding parameters in the old system and
            # interpolate
            if hybrid_index_set.intersection(self._atom_classes['unique_old_atoms']) != set():
                if self._flatten_torsions:
                    force_params = [torsion_parameters[4], torsion_parameters[5], torsion_parameters[6], torsion_parameters[4], torsion_parameters[5], 0.]
                    self._hybrid_system_forces['custom_torsion_force'].addTorsion(hybrid_index_list[0], hybrid_index_list[1], hybrid_index_list[2], hybrid_index_list[3], force_params)
                else:
                    # Then it goes to a standard force...
                    self._hybrid_system_forces['unique_atom_torsion_force'].addTorsion(hybrid_index_list[0], hybrid_index_list[1],
                                                                            hybrid_index_list[2], hybrid_index_list[3], torsion_parameters[4],
                                                                            torsion_parameters[5], torsion_parameters[6])
            else:
                # It is a core-only term, an environment-only term, or a core/env term;
                # in any case, it goes to the core torsion_force
                torsion_indices = torsion_parameters[:4]
                hybrid_force_parameters = [torsion_parameters[4], torsion_parameters[5], torsion_parameters[6], 0.0, 0.0, 0.0]
                # self._hybrid_system_forces['custom_torsion_force'].addTorsion(hybrid_index_list[0], hybrid_index_list[1], hybrid_index_list[2], hybrid_index_list[3], hybrid_force_parameters)
                auxiliary_custom_torsion_force.append([hybrid_index_list[0], hybrid_index_list[1], hybrid_index_list[2], hybrid_index_list[3], hybrid_force_parameters[:3]])

        _logger.info("\thandle_periodic_torsion_forces: looping through new_system to add relevant terms...")
        for torsion_index in range(new_system_torsion_force.getNumTorsions()):
            torsion_parameters = new_system_torsion_force.getTorsionParameters(torsion_index)
            _logger.debug(f"\t\thandle_harmonic_torsions: new torsion_index {torsion_index} with new indices {torsion_parameters[:4]}")

            # Get the indices in the hybrid system:
            hybrid_index_list = [self._new_to_hybrid_map[new_index] for new_index in torsion_parameters[:4]]
            hybrid_index_set = set(hybrid_index_list)

            if hybrid_index_set.intersection(self._atom_classes['unique_new_atoms']) != set():
                if self._flatten_torsions:
                    force_params = [torsion_parameters[4], torsion_parameters[5], 0.0, torsion_parameters[4], torsion_parameters[5], torsion_parameters[6]]
                    self._hybrid_system_forces['custom_torsion_force'].addTorsion(hybrid_index_list[0], hybrid_index_list[1], hybrid_index_list[2], hybrid_index_list[3], force_params)
                else:
                    # Then it goes to the custom torsion force (scaled to zero)
                    self._hybrid_system_forces['unique_atom_torsion_force'].addTorsion(hybrid_index_list[0], hybrid_index_list[1],
                                                                            hybrid_index_list[2], hybrid_index_list[3], torsion_parameters[4],
                                                                            torsion_parameters[5], torsion_parameters[6])
            else:

                torsion_indices = torsion_parameters[:4]

                hybrid_force_parameters = [0.0, 0.0, 0.0, torsion_parameters[4], torsion_parameters[5], torsion_parameters[6]]

                # Check to see if this term is in the olds...
                if [hybrid_index_list[0], hybrid_index_list[1], hybrid_index_list[2], hybrid_index_list[3], hybrid_force_parameters[3:]] in auxiliary_custom_torsion_force:
                    # print('hooray!')
                    # Then this terms has to go to standard and be deleted...
                    old_index = auxiliary_custom_torsion_force.index([hybrid_index_list[0], hybrid_index_list[1], hybrid_index_list[2], hybrid_index_list[3], hybrid_force_parameters[3:]])
                    old_custom_torsions_to_standard.append(old_index)
                    self._hybrid_system_forces['unique_atom_torsion_force'].addTorsion(hybrid_index_list[0], hybrid_index_list[1],
                                                                            hybrid_index_list[2], hybrid_index_list[3], torsion_parameters[4],
                                                                            torsion_parameters[5], torsion_parameters[6])
                else:
                    # Then this term has to go to the core force...
                    self._hybrid_system_forces['custom_torsion_force'].addTorsion(hybrid_index_list[0], hybrid_index_list[1], hybrid_index_list[2], hybrid_index_list[3], hybrid_force_parameters)
                    # auxiliary_custom_torsion_force.addTorsion(hybrid_index_list[0], hybrid_index_list[1], hybrid_index_list[2], hybrid_index_list[3], hybrid_force_parameters[3:])

        # Now we have to loop through the aux custom torsion force
        # print(f"old_custom_torsions_to_standard: {old_custom_torsions_to_standard}")
        for index in [q for q in range(len(auxiliary_custom_torsion_force)) if q not in old_custom_torsions_to_standard]:
            terms = auxiliary_custom_torsion_force[index]
            hybrid_index_list = terms[:4]
            hybrid_force_parameters = terms[4] + [0., 0., 0.]
            self._hybrid_system_forces['custom_torsion_force'].addTorsion(hybrid_index_list[0], hybrid_index_list[1], hybrid_index_list[2], hybrid_index_list[3], hybrid_force_parameters)

    def handle_nonbonded(self):
        """

        """
        old_system_nonbonded_force = self._old_system_forces['NonbondedForce']
        new_system_nonbonded_force = self._new_system_forces['NonbondedForce']
        hybrid_to_old_map = self._hybrid_to_old_map
        hybrid_to_new_map = self._hybrid_to_new_map

        # Define new global parameters for NonbondedForce
        self._hybrid_system_forces['standard_nonbonded_force'].addGlobalParameter('lambda_electrostatics_core', 0.0)
        self._hybrid_system_forces['standard_nonbonded_force'].addGlobalParameter('lambda_sterics_core', 0.0)
        self._hybrid_system_forces['standard_nonbonded_force'].addGlobalParameter("lambda_electrostatics_delete", 0.0)
        self._hybrid_system_forces['standard_nonbonded_force'].addGlobalParameter("lambda_electrostatics_insert", 0.0)

        # We have to loop through the particles in the system, because nonbonded force does not accept index
        _logger.info("\thandle_nonbonded: looping through all particles in hybrid...")
        for particle_index in range(self._hybrid_system.getNumParticles()):

            if particle_index in self._atom_classes['unique_old_atoms']:
                _logger.debug(f"\t\thandle_nonbonded: particle {particle_index} is a unique_old")
                # Get the parameters in the old system
                old_index = hybrid_to_old_map[particle_index]
                [charge, sigma, epsilon] = old_system_nonbonded_force.getParticleParameters(old_index)

                # Add the particle to the hybrid custom sterics and electrostatics.
                check_index = self._hybrid_system_forces['core_sterics_force'].addParticle([sigma, epsilon, sigma, 0.0*epsilon, 1, 0]) # turning off sterics in forward direction
                assert (particle_index == check_index ), "Attempting to add incorrect particle to hybrid system"

                # Add particle to the regular nonbonded force, but Lennard-Jones will be handled by CustomNonbondedForce
                check_index = self._hybrid_system_forces['standard_nonbonded_force'].addParticle(charge, sigma, 0.0*epsilon) # add charge to standard_nonbonded force
                assert (particle_index == check_index ), "Attempting to add incorrect particle to hybrid system"

                # Charge will be turned off at lambda_electrostatics_delete = 0, on at lambda_electrostatics_delete = 1; kill charge with lambda_electrostatics_delete = 0 --> 1
                self._hybrid_system_forces['standard_nonbonded_force'].addParticleParameterOffset('lambda_electrostatics_delete', particle_index, -charge, 0*sigma, 0*epsilon)

            elif particle_index in self._atom_classes['unique_new_atoms']:
                _logger.debug(f"\t\thandle_nonbonded: particle {particle_index} is a unique_new")
                # Get the parameters in the new system
                new_index = hybrid_to_new_map[particle_index]
                [charge, sigma, epsilon] = new_system_nonbonded_force.getParticleParameters(new_index)

                # Add the particle to the hybrid custom sterics and electrostatics
                check_index = self._hybrid_system_forces['core_sterics_force'].addParticle([sigma, 0.0*epsilon, sigma, epsilon, 0, 1]) # turning on sterics in forward direction
                assert (particle_index == check_index ), "Attempting to add incorrect particle to hybrid system"

                # Add particle to the regular nonbonded force, but Lennard-Jones will be handled by CustomNonbondedForce
                check_index = self._hybrid_system_forces['standard_nonbonded_force'].addParticle(0.0, sigma, 0.0) # charge starts at zero
                assert (particle_index == check_index ), "Attempting to add incorrect particle to hybrid system"

                # Charge will be turned off at lambda_electrostatics_insert = 0, on at lambda_electrostatics_insert = 1; add charge with lambda_electrostatics_insert = 0 --> 1
                self._hybrid_system_forces['standard_nonbonded_force'].addParticleParameterOffset('lambda_electrostatics_insert', particle_index, +charge, 0, 0)

            elif particle_index in self._atom_classes['core_atoms']:
                _logger.debug(f"\t\thandle_nonbonded: particle {particle_index} is a core")
                # Get the parameters in the new and old systems:
                old_index = hybrid_to_old_map[particle_index]
                [charge_old, sigma_old, epsilon_old] = old_system_nonbonded_force.getParticleParameters(old_index)
                new_index = hybrid_to_new_map[particle_index]
                [charge_new, sigma_new, epsilon_new] = new_system_nonbonded_force.getParticleParameters(new_index)

                # Add the particle to the custom forces, interpolating between the two parameters; add steric params and zero electrostatics to core_sterics per usual
                check_index = self._hybrid_system_forces['core_sterics_force'].addParticle([sigma_old, epsilon_old, sigma_new, epsilon_new, 0, 0])
                assert (particle_index == check_index ), "Attempting to add incorrect particle to hybrid system"

                # Still add the particle to the regular nonbonded force, but with zeroed out parameters; add old charge to standard_nonbonded and zero sterics
                check_index = self._hybrid_system_forces['standard_nonbonded_force'].addParticle(charge_old, 0.5*(sigma_old+sigma_new), 0.0)
                assert (particle_index == check_index ), "Attempting to add incorrect particle to hybrid system"

                # Charge is charge_old at lambda_electrostatics = 0, charge_new at lambda_electrostatics = 1
                # TODO: We could also interpolate the Lennard-Jones here instead of core_sterics force so that core_sterics_force could just be softcore
                # interpolate between old and new charge with lambda_electrostatics core; make sure to keep sterics off
                self._hybrid_system_forces['standard_nonbonded_force'].addParticleParameterOffset('lambda_electrostatics_core', particle_index, (charge_new - charge_old), 0, 0)

            # Otherwise, the particle is in the environment
            else:
                _logger.debug(f"\t\thandle_nonbonded: particle {particle_index} is an envronment")
                # The parameters will be the same in new and old system, so just take the old parameters
                old_index = hybrid_to_old_map[particle_index]
                [charge, sigma, epsilon] = old_system_nonbonded_force.getParticleParameters(old_index)

                # Add the particle to the hybrid custom sterics, but they dont change; electrostatics are ignored
                self._hybrid_system_forces['core_sterics_force'].addParticle([sigma, epsilon, sigma, epsilon, 0, 0])

                # Add the environment atoms to the regular nonbonded force as well: should we be adding steric terms here, too?
                self._hybrid_system_forces['standard_nonbonded_force'].addParticle(charge, sigma, epsilon)



        # Now loop pairwise through (unique_old, unique_new) and add exceptions so that they never interact electrostatically (place into Nonbonded Force)
        unique_old_atoms = self._atom_classes['unique_old_atoms']
        unique_new_atoms = self._atom_classes['unique_new_atoms']

        for old in unique_old_atoms:
            for new in unique_new_atoms:
                self._hybrid_system_forces['standard_nonbonded_force'].addException(old, new, 0.0*unit.elementary_charge**2, 1.0*unit.nanometers, 0.0*unit.kilojoules_per_mole)
                self._hybrid_system_forces['core_sterics_force'].addExclusion(old, new) # This is only necessary to avoid the 'All forces must have identical exclusions' rule

        _logger.info("\thandle_nonbonded: Handling Interaction Groups...")
        self._handle_interaction_groups()

        _logger.info("\thandle_nonbonded: Handling Hybrid Exceptions...")
        self._handle_hybrid_exceptions()

        _logger.info("\thandle_nonbonded: Handling Original Exceptions...")
        self._handle_original_exceptions()

    def _generate_dict_from_exceptions(self, force):
        """
        This is a utility function to generate a dictionary of the form
        (particle1_idx, particle2_idx) : [exception parameters]. This will facilitate access and search of exceptions

        Parameters
        ----------
        force : openmm.NonbondedForce object
            a force containing exceptions

        Returns
        -------
        exceptions_dict : dict
            Dictionary of exceptions
        """
        exceptions_dict = {}

        for exception_index in range(force.getNumExceptions()):
            [index1, index2, chargeProd, sigma, epsilon] = force.getExceptionParameters(exception_index)
            exceptions_dict[(index1, index2)] = [chargeProd, sigma, epsilon]
        #_logger.debug(f"\t_generate_dict_from_exceptions: Exceptions Dict: {exceptions_dict}" )

        return exceptions_dict

    def _handle_interaction_groups(self):
        """
        Create the appropriate interaction groups for the custom nonbonded forces. The groups are:

        1) Unique-old - core
        2) Unique-old - environment
        3) Unique-new - core
        4) Unique-new - environment
        5) Core - environment
        6) Core - core

        Unique-old and Unique new are prevented from interacting this way, and intra-unique interactions occur in an
        unmodified nonbonded force.

        Must be called after particles are added to the Nonbonded forces
        TODO: we should also be adding the following interaction groups...
        7) Unique-new - Unique-new
        8) Unique-old - Unique-old
        """
        # Get the force objects for convenience:
        sterics_custom_force = self._hybrid_system_forces['core_sterics_force']

        # Also prepare the atom classes
        core_atoms = self._atom_classes['core_atoms']
        unique_old_atoms = self._atom_classes['unique_old_atoms']
        unique_new_atoms = self._atom_classes['unique_new_atoms']
        environment_atoms = self._atom_classes['environment_atoms']


        sterics_custom_force.addInteractionGroup(unique_old_atoms, core_atoms)

        sterics_custom_force.addInteractionGroup(unique_old_atoms, environment_atoms)

        sterics_custom_force.addInteractionGroup(unique_new_atoms, core_atoms)

        sterics_custom_force.addInteractionGroup(unique_new_atoms, environment_atoms)

        sterics_custom_force.addInteractionGroup(core_atoms, environment_atoms)

        sterics_custom_force.addInteractionGroup(core_atoms, core_atoms)

        sterics_custom_force.addInteractionGroup(unique_new_atoms, unique_new_atoms)

        sterics_custom_force.addInteractionGroup(unique_old_atoms, unique_old_atoms)

    def _handle_hybrid_exceptions(self):
        """
        Instead of excluding interactions that shouldn't occur, we provide exceptions for interactions that were zeroed
        out but should occur.
        """
        old_system_nonbonded_force = self._old_system_forces['NonbondedForce']
        new_system_nonbonded_force = self._new_system_forces['NonbondedForce']

        import itertools
        # Prepare the atom classes
        unique_old_atoms = self._atom_classes['unique_old_atoms']
        unique_new_atoms = self._atom_classes['unique_new_atoms']

        # Get the list of interaction pairs for which we need to set exceptions:
        unique_old_pairs = list(itertools.combinations(unique_old_atoms, 2))
        unique_new_pairs = list(itertools.combinations(unique_new_atoms, 2))

        # Add back the interactions of the old unique atoms, unless there are exceptions
        for atom_pair in unique_old_pairs:
            # Since the pairs are indexed in the dictionary by the old system indices, we need to convert
            old_index_atom_pair = (self._hybrid_to_old_map[atom_pair[0]], self._hybrid_to_old_map[atom_pair[1]])

            # Now we check if the pair is in the exception dictionary
            if old_index_atom_pair in self._old_system_exceptions:
                _logger.debug(f"\t\thandle_nonbonded: _handle_hybrid_exceptions: {old_index_atom_pair} is an old system exception")
                [chargeProd, sigma, epsilon] = self._old_system_exceptions[old_index_atom_pair]
                if self._interpolate_14s: #if we are interpolating 1,4 exceptions then we have to
                    self._hybrid_system_forces['standard_nonbonded_force'].addException(atom_pair[0], atom_pair[1], chargeProd*0.0, sigma, epsilon*0.0)
                else:
                    self._hybrid_system_forces['standard_nonbonded_force'].addException(atom_pair[0], atom_pair[1], chargeProd, sigma, epsilon)

                self._hybrid_system_forces['core_sterics_force'].addExclusion(atom_pair[0], atom_pair[1]) # Add exclusion to ensure exceptions are consistent


            # Check if the pair is in the reverse order and use that if so
            elif old_index_atom_pair[::-1] in self._old_system_exceptions:
                _logger.debug(f"\t\thandle_nonbonded: _handle_hybrid_exceptions: {old_index_atom_pair[::-1]} is an old system exception")
                [chargeProd, sigma, epsilon] = self._old_system_exceptions[old_index_atom_pair[::-1]]
                if self._interpolate_14s: # If we are interpolating 1,4 exceptions then we have to
                    self._hybrid_system_forces['standard_nonbonded_force'].addException(atom_pair[0], atom_pair[1], chargeProd*0.0, sigma, epsilon*0.0)
                else:
                    self._hybrid_system_forces['standard_nonbonded_force'].addException(atom_pair[0], atom_pair[1], chargeProd, sigma, epsilon)

                self._hybrid_system_forces['core_sterics_force'].addExclusion(atom_pair[0], atom_pair[1]) # Add exclusion to ensure exceptions are consistent

            # If it's not handled by an exception in the original system, we just add the regular parameters as an exception
            # TODO: this implies that the old-old nonbonded interactions (those which are not exceptions) are always self-interacting throughout lambda protocol...
            # else:
            #     _logger.info(f"\t\thandle_nonbonded: _handle_hybrid_exceptions: {old_index_atom_pair} is NOT an old exception...perhaps this is a problem!")
            #     [charge0, sigma0, epsilon0] = self._old_system_forces['NonbondedForce'].getParticleParameters(old_index_atom_pair[0])
            #     [charge1, sigma1, epsilon1] = self._old_system_forces['NonbondedForce'].getParticleParameters(old_index_atom_pair[1])
            #     chargeProd = charge0*charge1
            #     epsilon = unit.sqrt(epsilon0*epsilon1)
            #     sigma = 0.5*(sigma0+sigma1)
            #     self._hybrid_system_forces['standard_nonbonded_force'].addException(atom_pair[0], atom_pair[1], chargeProd, sigma, epsilon)
            #     self._hybrid_system_forces['core_sterics_force'].addExclusion(atom_pair[0], atom_pair[1]) # add exclusion to ensure exceptions are consistent

        # Add back the interactions of the new unique atoms, unless there are exceptions
        for atom_pair in unique_new_pairs:
            # Since the pairs are indexed in the dictionary by the new system indices, we need to convert
            new_index_atom_pair = (self._hybrid_to_new_map[atom_pair[0]], self._hybrid_to_new_map[atom_pair[1]])

            # Now we check if the pair is in the exception dictionary
            if new_index_atom_pair in self._new_system_exceptions:
                _logger.debug(f"\t\thandle_nonbonded: _handle_hybrid_exceptions: {new_index_atom_pair} is a new system exception")
                [chargeProd, sigma, epsilon] = self._new_system_exceptions[new_index_atom_pair]
                if self._interpolate_14s:
                    self._hybrid_system_forces['standard_nonbonded_force'].addException(atom_pair[0], atom_pair[1], chargeProd*0.0, sigma, epsilon*0.0)
                else:
                    self._hybrid_system_forces['standard_nonbonded_force'].addException(atom_pair[0], atom_pair[1], chargeProd, sigma, epsilon)

                self._hybrid_system_forces['core_sterics_force'].addExclusion(atom_pair[0], atom_pair[1])



            # Check if the pair is present in the reverse order and use that if so
            elif new_index_atom_pair[::-1] in self._new_system_exceptions:
                _logger.debug(f"\t\thandle_nonbonded: _handle_hybrid_exceptions: {new_index_atom_pair[::-1]} is a new system exception")
                [chargeProd, sigma, epsilon] = self._new_system_exceptions[new_index_atom_pair[::-1]]
                if self._interpolate_14s:
                    self._hybrid_system_forces['standard_nonbonded_force'].addException(atom_pair[0], atom_pair[1], chargeProd*0.0, sigma, epsilon*0.0)
                else:
                    self._hybrid_system_forces['standard_nonbonded_force'].addException(atom_pair[0], atom_pair[1], chargeProd, sigma, epsilon)

                self._hybrid_system_forces['core_sterics_force'].addExclusion(atom_pair[0], atom_pair[1])


            # If it's not handled by an exception in the original system, we just add the regular parameters as an exception
            # else:
            #     _logger.info(f"\t\thandle_nonbonded: _handle_hybrid_exceptions: {new_index_atom_pair} is NOT a new exception...perhaps this is a problem!")
            #     [charge0, sigma0, epsilon0] = self._new_system_forces['NonbondedForce'].getParticleParameters(new_index_atom_pair[0])
            #     [charge1, sigma1, epsilon1] = self._new_system_forces['NonbondedForce'].getParticleParameters(new_index_atom_pair[1])
            #     chargeProd = charge0*charge1
            #     epsilon = unit.sqrt(epsilon0*epsilon1)
            #     sigma = 0.5*(sigma0+sigma1)
            #     self._hybrid_system_forces['standard_nonbonded_force'].addException(atom_pair[0], atom_pair[1], chargeProd, sigma, epsilon)
            #     self._hybrid_system_forces['core_sterics_force'].addExclusion(atom_pair[0], atom_pair[1]) # add exclusion to ensure exceptions are consistent

    def _handle_original_exceptions(self):
        """
        This method ensures that exceptions present in the original systems are present in the hybrid appropriately.
        """
        # Get what we need to find the exceptions from the new and old systems:
        old_system_nonbonded_force = self._old_system_forces['NonbondedForce']
        new_system_nonbonded_force = self._new_system_forces['NonbondedForce']
        hybrid_to_old_map = {value: key for key, value in self._old_to_hybrid_map.items()}
        hybrid_to_new_map = {value: key for key, value in self._new_to_hybrid_map.items()}

        # First, loop through the old system's exceptions and add them to the hybrid appropriately:
        _logger.debug(f"\tlooping over old system exceptions...")
        for exception_pair, exception_parameters in self._old_system_exceptions.items():

            [index1_old, index2_old] = exception_pair

            [chargeProd_old, sigma_old, epsilon_old] = exception_parameters

            # Get hybrid indices:
            index1_hybrid = self._old_to_hybrid_map[index1_old]
            index2_hybrid = self._old_to_hybrid_map[index2_old]
            index_set = {index1_hybrid, index2_hybrid}


            # In this case, the interaction is only covered by the regular nonbonded force, and as such will be copied to that force
            # In the unique-old case, it is handled elsewhere due to internal peculiarities regarding exceptions
            if index_set.issubset(self._atom_classes['environment_atoms']):
                _logger.debug(f"\t\thandle_nonbonded: _handle_original_exceptions: {exception_pair} is an environment exception pair")
                self._hybrid_system_forces['standard_nonbonded_force'].addException(index1_hybrid, index2_hybrid, chargeProd_old, sigma_old, epsilon_old)
                self._hybrid_system_forces['core_sterics_force'].addExclusion(index1_hybrid, index2_hybrid)

            # We have already handled unique old - unique old exceptions
            elif len(index_set.intersection(self._atom_classes['unique_old_atoms'])) == 2:
                _logger.debug(f"\t\thandle_nonbonded: _handle_original_exceptions: {exception_pair} is a unique_old-unique_old exception pair (already handled).")
                continue

            # Otherwise, check if one of the atoms in the set is in the unique_old_group and the other is not:
            elif len(index_set.intersection(self._atom_classes['unique_old_atoms'])) == 1:
                _logger.debug(f"\t\thandle_nonbonded: _handle_original_exceptions: {exception_pair} is a unique_old-core or unique_old-environment exception pair.")
                if self._interpolate_14s:
                    self._hybrid_system_forces['standard_nonbonded_force'].addException(index1_hybrid, index2_hybrid, chargeProd_old*0.0, sigma_old, epsilon_old*0.0)
                else:
                    self._hybrid_system_forces['standard_nonbonded_force'].addException(index1_hybrid, index2_hybrid, chargeProd_old, sigma_old, epsilon_old)

                self._hybrid_system_forces['core_sterics_force'].addExclusion(index1_hybrid, index2_hybrid)

            # If the exception particles are neither solely old unique, solely environment, nor contain any unique old atoms, they are either core/environment or core/core
            # In this case, we need to get the parameters from the exception in the other (new) system, and interpolate between the two
            else:
                _logger.debug(f"\t\thandle_nonbonded: _handle_original_exceptions: {exception_pair} is a core-core or core-environment exception pair.")
                # First get the new indices.
                index1_new = hybrid_to_new_map[index1_hybrid]
                index2_new = hybrid_to_new_map[index2_hybrid]

                # Get the exception parameters:
                new_exception_parms= self._find_exception(new_system_nonbonded_force, index1_new, index2_new)

                # If there's no new exception, then we should just set the exception parameters to be the nonbonded parameters
                if not new_exception_parms:
                    [charge1_new, sigma1_new, epsilon1_new] = new_system_nonbonded_force.getParticleParameters(index1_new)
                    [charge2_new, sigma2_new, epsilon2_new] = new_system_nonbonded_force.getParticleParameters(index2_new)

                    chargeProd_new = charge1_new * charge2_new
                    sigma_new = 0.5 * (sigma1_new + sigma2_new)
                    epsilon_new = unit.sqrt(epsilon1_new*epsilon2_new)
                else:
                    [index1_new, index2_new, chargeProd_new, sigma_new, epsilon_new] = new_exception_parms

                # Interpolate between old and new
                exception_index = self._hybrid_system_forces['standard_nonbonded_force'].addException(index1_hybrid, index2_hybrid, chargeProd_old, sigma_old, epsilon_old)
                self._hybrid_system_forces['standard_nonbonded_force'].addExceptionParameterOffset('lambda_electrostatics_core', exception_index, (chargeProd_new - chargeProd_old), 0, 0)
                self._hybrid_system_forces['standard_nonbonded_force'].addExceptionParameterOffset('lambda_sterics_core', exception_index, 0, (sigma_new - sigma_old), (epsilon_new - epsilon_old))
                self._hybrid_system_forces['core_sterics_force'].addExclusion(index1_hybrid, index2_hybrid)

        # Now, loop through the new system to collect remaining interactions. The only that remain here are
        # uniquenew-uniquenew, uniquenew-core, and uniquenew-environment. There might also be core-core, since not all
        # core-core exceptions exist in both
        _logger.debug(f"\tlooping over new system exceptions...")
        for exception_pair, exception_parameters in self._new_system_exceptions.items():
            [index1_new, index2_new] = exception_pair
            [chargeProd_new, sigma_new, epsilon_new] = exception_parameters

            # Get hybrid indices:
            index1_hybrid = self._new_to_hybrid_map[index1_new]
            index2_hybrid = self._new_to_hybrid_map[index2_new]

            index_set = {index1_hybrid, index2_hybrid}

            # If it's a subset of unique_new_atoms, then this is an intra-unique interaction and should have its exceptions
            # specified in the regular nonbonded force. However, this is handled elsewhere as above due to pecularities with exception handling
            if index_set.issubset(self._atom_classes['unique_new_atoms']):
                _logger.debug(f"\t\thandle_nonbonded: _handle_original_exceptions: {exception_pair} is a unique_new-unique_new exception pair (already handled).")
                continue

            # Look for the final class- interactions between uniquenew-core and uniquenew-environment. They are treated
            # similarly: they are simply on and constant the entire time (as a valence term)
            elif len(index_set.intersection(self._atom_classes['unique_new_atoms'])) > 0:
                _logger.debug(f"\t\thandle_nonbonded: _handle_original_exceptions: {exception_pair} is a unique_new-core or unique_new-environment exception pair.")
                if self._interpolate_14s:
                    self._hybrid_system_forces['standard_nonbonded_force'].addException(index1_hybrid, index2_hybrid, chargeProd_new*0.0, sigma_new, epsilon_new*0.0)
                else:
                    self._hybrid_system_forces['standard_nonbonded_force'].addException(index1_hybrid, index2_hybrid, chargeProd_new, sigma_new, epsilon_new)

                self._hybrid_system_forces['core_sterics_force'].addExclusion(index1_hybrid, index2_hybrid)

            # However, there may be a core exception that exists in one system but not the other (ring closure)
            elif index_set.issubset(self._atom_classes['core_atoms']):
                _logger.debug(f"\t\thandle_nonbonded: _handle_original_exceptions: {exception_pair} is a core-core exception pair.")

                # Get the old indices
                try:
                    index1_old = self._topology_proposal.new_to_old_atom_map[index1_new]
                    index2_old = self._topology_proposal.new_to_old_atom_map[index2_new]
                except KeyError:
                    continue

                # See if it's also in the old nonbonded force. if it is, then we don't need to add it.
                # But if it's not, we need to interpolate
                if not self._find_exception(old_system_nonbonded_force, index1_old, index2_old):

                    [charge1_old, sigma1_old, epsilon1_old] = old_system_nonbonded_force.getParticleParameters(index1_old)
                    [charge2_old, sigma2_old, epsilon2_old] = old_system_nonbonded_force.getParticleParameters(index2_old)

                    chargeProd_old = charge1_old*charge2_old
                    sigma_old = 0.5 * (sigma1_old + sigma2_old)
                    epsilon_old = unit.sqrt(epsilon1_old*epsilon2_old)

                    exception_index = self._hybrid_system_forces['standard_nonbonded_force'].addException(index1_hybrid,
                                                                                                          index2_hybrid,
                                                                                                          chargeProd_old,
                                                                                                          sigma_old,
                                                                                                          epsilon_old)

                    self._hybrid_system_forces['standard_nonbonded_force'].addExceptionParameterOffset(
                        'lambda_electrostatics_core', exception_index, (chargeProd_new - chargeProd_old), 0, 0)

                    self._hybrid_system_forces['standard_nonbonded_force'].addExceptionParameterOffset('lambda_sterics_core',
                                                                                                       exception_index,
                                                                                                       0, (sigma_new - sigma_old),
                                                                                                       (epsilon_new - epsilon_old))

                    self._hybrid_system_forces['core_sterics_force'].addExclusion(index1_hybrid, index2_hybrid)

    def handle_old_new_exceptions(self):
        """
        Find the exceptions associated with old-old and old-core interactions, as well as new-new and new-core interactions.  Theses exceptions will be placed in
        CustomBondedForce that will interpolate electrostatics and a softcore potential.
        """
        from openmmtools.constants import ONE_4PI_EPS0 # OpenMM constant for Coulomb interactions (implicitly in md_unit_system units)

        old_new_nonbonded_exceptions = "U_electrostatics + U_sterics;"

        if self._softcore_LJ_v2:
            old_new_nonbonded_exceptions += "U_sterics = select(step(r - r_LJ), 4*epsilon*x*(x-1.0), U_sterics_quad);"
            old_new_nonbonded_exceptions += f"U_sterics_quad = Force*(((r - r_LJ)^2)/2 - (r - r_LJ)) + U_sterics_cut;"
            old_new_nonbonded_exceptions += f"U_sterics_cut = 4*epsilon*((sigma/r_LJ)^6)*(((sigma/r_LJ)^6) - 1.0);"
            old_new_nonbonded_exceptions += f"Force = -4*epsilon*((-12*sigma^12)/(r_LJ^13) + (6*sigma^6)/(r_LJ^7));"
            old_new_nonbonded_exceptions += f"x = (sigma/r)^6;"
            old_new_nonbonded_exceptions += f"r_LJ = softcore_alpha*((26/7)*(sigma^6)*lambda_sterics_deprecated)^(1/6);"
            old_new_nonbonded_exceptions += f"lambda_sterics_deprecated = new_interaction*(1.0 - lambda_sterics_insert) + old_interaction*lambda_sterics_delete;"
        else:
            old_new_nonbonded_exceptions += "U_sterics = 4*epsilon*x*(x-1.0); x = (sigma/reff_sterics)^6;"
            old_new_nonbonded_exceptions += "reff_sterics = sigma*((softcore_alpha*lambda_alpha + (r/sigma)^6))^(1/6);"
            old_new_nonbonded_exceptions += "reff_sterics = sigma*((softcore_alpha*lambda_alpha + (r/sigma)^6))^(1/6);" # effective softcore distance for sterics
            old_new_nonbonded_exceptions += "lambda_alpha = new_interaction*(1-lambda_sterics_insert) + old_interaction*lambda_sterics_delete;"

        old_new_nonbonded_exceptions += "U_electrostatics = (lambda_electrostatics_insert * unique_new + unique_old * (1 - lambda_electrostatics_delete)) * ONE_4PI_EPS0*chargeProd/r;"
        old_new_nonbonded_exceptions += "ONE_4PI_EPS0 = %f;" % ONE_4PI_EPS0

        old_new_nonbonded_exceptions += "epsilon = (1-lambda_sterics)*epsilonA + lambda_sterics*epsilonB;" # interpolation
        old_new_nonbonded_exceptions += "sigma = (1-lambda_sterics)*sigmaA + lambda_sterics*sigmaB;"

        old_new_nonbonded_exceptions += "lambda_sterics = new_interaction*lambda_sterics_insert + old_interaction*lambda_sterics_delete;"
        old_new_nonbonded_exceptions += "new_interaction = delta(1-unique_new); old_interaction = delta(1-unique_old);"


        nonbonded_exceptions_force = openmm.CustomBondForce(old_new_nonbonded_exceptions)
        self._hybrid_system.addForce(nonbonded_exceptions_force)
        _logger.debug(f"\thandle_old_new_exceptions: {nonbonded_exceptions_force} added to hybrid system")

        # For reference, set name in force dict
        self._hybrid_system_forces['old_new_exceptions_force'] = nonbonded_exceptions_force

        if self._softcore_LJ_v2:
            nonbonded_exceptions_force.addGlobalParameter("softcore_alpha", self._softcore_LJ_v2_alpha)
        else:
            nonbonded_exceptions_force.addGlobalParameter("softcore_alpha", self.softcore_alpha)
        nonbonded_exceptions_force.addGlobalParameter("lambda_electrostatics_insert", 0.0) # electrostatics
        nonbonded_exceptions_force.addGlobalParameter("lambda_electrostatics_delete", 0.0) # electrostatics
        nonbonded_exceptions_force.addGlobalParameter("lambda_sterics_insert", 0.0) # sterics insert
        nonbonded_exceptions_force.addGlobalParameter("lambda_sterics_delete", 0.0) # sterics delete

        for parameter in ['chargeProd','sigmaA', 'epsilonA', 'sigmaB', 'epsilonB', 'unique_old', 'unique_new']:
            nonbonded_exceptions_force.addPerBondParameter(parameter)

        # Prepare for exceptions loop by grabbing nonbonded forces, hybrid_to_old/new maps
        old_system_nonbonded_force = self._old_system_forces['NonbondedForce']
        new_system_nonbonded_force = self._new_system_forces['NonbondedForce']
        hybrid_to_old_map = {value: key for key, value in self._old_to_hybrid_map.items()}
        hybrid_to_new_map = {value: key for key, value in self._new_to_hybrid_map.items()}

        # First, loop through the old system's exceptions and add them to the hybrid appropriately:
        for exception_pair, exception_parameters in self._old_system_exceptions.items():

            [index1_old, index2_old] = exception_pair
            [chargeProd_old, sigma_old, epsilon_old] = exception_parameters

            # Get hybrid indices:
            index1_hybrid = self._old_to_hybrid_map[index1_old]
            index2_hybrid = self._old_to_hybrid_map[index2_old]
            index_set = {index1_hybrid, index2_hybrid}

            # Otherwise, check if one of the atoms in the set is in the unique_old_group and the other is not:
            if len(index_set.intersection(self._atom_classes['unique_old_atoms'])) > 0 and (chargeProd_old.value_in_unit_system(unit.md_unit_system) != 0.0 or epsilon_old.value_in_unit_system(unit.md_unit_system) != 0.0):
                _logger.debug(f"\t\thandle_old_new_exceptions: {exception_pair} is a unique_old exception pair.")
                if self._interpolate_14s:
                    # If we are interpolating 1,4s, then we anneal this term off; otherwise, the exception force is constant and already handled in the standard nonbonded force
                    nonbonded_exceptions_force.addBond(index1_hybrid, index2_hybrid, [chargeProd_old, sigma_old, epsilon_old, sigma_old, epsilon_old*0.0, 1, 0])



        # Next, loop through the new system's exceptions and add them to the hybrid appropriately
        for exception_pair, exception_parameters in self._new_system_exceptions.items():
            [index1_new, index2_new] = exception_pair
            [chargeProd_new, sigma_new, epsilon_new] = exception_parameters

            # Get hybrid indices:
            index1_hybrid = self._new_to_hybrid_map[index1_new]
            index2_hybrid = self._new_to_hybrid_map[index2_new]

            index_set = {index1_hybrid, index2_hybrid}

            # Look for the final class- interactions between uniquenew-core and uniquenew-environment. They are treated
            # similarly: they are simply on and constant the entire time (as a valence term)
            if len(index_set.intersection(self._atom_classes['unique_new_atoms'])) > 0 and (chargeProd_new.value_in_unit_system(unit.md_unit_system) != 0.0 or epsilon_new.value_in_unit_system(unit.md_unit_system) != 0.0):
                _logger.debug(f"\t\thandle_old_new_exceptions: {exception_pair} is a unique_new exception pair.")
                if self._interpolate_14s:
                    # If we are interpolating 1,4s, then we anneal this term on; otherwise, the exception force is constant and already handled in the standard nonbonded force
                    nonbonded_exceptions_force.addBond(index1_hybrid, index2_hybrid, [chargeProd_new, sigma_new, epsilon_new*0.0, sigma_new, epsilon_new, 0, 1])


    def _find_exception(self, force, index1, index2):
        """
        Find the exception that corresponds to the given indices in the given system

        Parameters
        ----------
        force : openmm.NonbondedForce object
            System containing the exceptions
        index1 : int
            The index of the first atom (order is unimportant)
        index2 : int
            The index of the second atom (order is unimportant)

        Returns
        -------
        exception_parameters : list
            List of exception parameters
        """
        index_set = {index1, index2}

        # Loop through the exceptions and try to find one matching the criteria
        for exception_idx in range(force.getNumExceptions()):
            exception_parameters = force.getExceptionParameters(exception_idx)
            if index_set==set(exception_parameters[:2]):
                return exception_parameters
        return []

    def _compute_hybrid_positions(self):
        """
        The positions of the hybrid system. Dimensionality is (n_environment + n_core + n_old_unique + n_new_unique)
        The positions are assigned by first copying all the mapped positions from the old system in, then copying the
        mapped positions from the new system. This means that there is an assumption that the positions common to old
        and new are the same (which is the case for perses as-is).

        Returns
        -------
        hybrid_positions : np.ndarray [n, 3]
            Positions of the hybrid system, in nm
        """
        # Get unitless positions
        old_positions_without_units = np.array(self._old_positions.value_in_unit(unit.nanometer))
        new_positions_without_units = np.array(self._new_positions.value_in_unit(unit.nanometer))

        # Determine the number of particles in the system
        n_atoms_hybrid = self._hybrid_system.getNumParticles()

        # Initialize an array for hybrid positions
        hybrid_positions_array = np.zeros([n_atoms_hybrid, 3])

        # Loop through the old system indices, and assign positions.
        for old_index, hybrid_index in self._old_to_hybrid_map.items():
            hybrid_positions_array[hybrid_index, :] = old_positions_without_units[old_index, :]

        # Do the same for new indices. Note that this overwrites some coordinates, but as stated above, the assumption
        # is that these are the same.
        for new_index, hybrid_index in self._new_to_hybrid_map.items():
            hybrid_positions_array[hybrid_index, :] = new_positions_without_units[new_index, :]

        return unit.Quantity(hybrid_positions_array, unit=unit.nanometers)

    def _create_topology(self):
        """
        Create an mdtraj topology corresponding to the hybrid system.
        This is purely for writing out trajectories--it is not expected to be parameterized.

        Returns
        -------
        hybrid_topology : mdtraj.Topology
        """
        # First, make an md.Topology of the old system:
        old_topology = md.Topology.from_openmm(self._topology_proposal.old_topology)

        # Now make a copy for the hybrid:
        hybrid_topology = copy.deepcopy(old_topology)

        # Next, make a topology of the new system:
        new_topology = md.Topology.from_openmm(self._topology_proposal.new_topology)

        added_atoms = dict()

        # Get the core atoms in the new index system (as opposed to the hybrid index system). We will need this later
        core_atoms_new_indices = {self._hybrid_to_new_map[core_atom] for core_atom in self._atom_classes['core_atoms']}

        # Now, add each unique new atom to the topology (this is the same order as the system)
        for particle_idx in self._topology_proposal.unique_new_atoms:
            new_particle_hybrid_idx = self._new_to_hybrid_map[particle_idx]
            new_system_atom = new_topology.atom(particle_idx)

            # First, we get the residue in the new system associated with this atom
            new_system_residue = new_system_atom.residue

            # Next, we have to enumerate the other atoms in that residue to find mapped atoms
            new_system_atom_set = {atom.index for atom in new_system_residue.atoms}

            # Now, we find the subset of atoms that are mapped. These must be in the "core" category, since they are mapped
            # and part of a changing residue
            mapped_new_atom_indices = core_atoms_new_indices.intersection(new_system_atom_set)

            # Now get the old indices of the above atoms so that we can find the appropriate residue in the old system
            # for this we can use the new to old atom map
            mapped_old_atom_indices = [self._topology_proposal.new_to_old_atom_map[atom_idx] for atom_idx in mapped_new_atom_indices]

            # We can just take the first one--they all have the same residue
            first_mapped_old_atom_index = mapped_old_atom_indices[0]

            # Get the atom object corresponding to this index from the hybrid (which is a deepcopy of the old)
            mapped_hybrid_system_atom = hybrid_topology.atom(first_mapped_old_atom_index)

            # Get the residue that is relevant to this atom
            mapped_residue = mapped_hybrid_system_atom.residue

            # Add the atom using the mapped residue
            added_atoms[new_particle_hybrid_idx] = hybrid_topology.add_atom(new_system_atom.name, new_system_atom.element, mapped_residue)

        # Now loop through the bonds in the new system, and if the bond contains a unique new atom, then add it to the hybrid topology
        for (atom1, atom2) in new_topology.bonds:
            atom1_index_in_hybrid = self._new_to_hybrid_map[atom1.index]
            atom2_index_in_hybrid = self._new_to_hybrid_map[atom2.index]

            # If at least one atom is in the unique new class, we need to add it to the hybrid system
            if atom1_index_in_hybrid in self._atom_classes['unique_new_atoms'] or atom2_index_in_hybrid in self._atom_classes['unique_new_atoms']:
                if atom1.index in self._atom_classes['unique_new_atoms']:
                    atom1_to_bond = added_atoms[atom1.index]
                else:
                    atom1_to_bond = atom1

                if atom2.index in self._atom_classes['unique_new_atoms']:
                    atom2_to_bond = added_atoms[atom2.index]
                else:
                    atom2_to_bond = atom2

                hybrid_topology.add_bond(atom1_to_bond, atom2_to_bond)

        return hybrid_topology

    def _impose_rmsd_restraint(self):
        """
        Impose an RMSD restraint between the core heavy atoms and protein CA atoms within 6A

        TODO: Generalize this to accommodate options.
        TODO: Don't turn this on for sidechain mutations.
        """
        from simtk import unit, openmm

        # Determine core heavy atom indices
        core_atoms = [ int(index) for index in self._atom_classes['core_atoms'] ]
        heavy_atoms = [ int(index) for index in self._hybrid_topology.select('mass > 1.5') ]
        core_heavy_atoms = [ int(index) for index in set(core_atoms).intersection(set(heavy_atoms)) ]

        # Determine protein CA atoms
        protein_atoms = [ int(index) for index in self._hybrid_topology.select('protein and name CA') ]

        if len(core_heavy_atoms)==0 or len(protein_atoms)==0:
            # No restraint to be added
            _logger.info(f"\t\t_impose_rmsd_restraint: No restraint added because one set is empty (core_atoms={core_heavy_atoms}, protein_atoms={protein_atoms})")
            return

        if len(set(core_atoms).intersection(set(protein_atoms))) != 0:
            # Core atoms are part of protein
            _logger.info(f"\t\t_impose_rmsd_restraint: No restraint added because sets overlap (core_atoms={core_heavy_atoms}, protein_atoms={protein_atoms})")
            return

        # Filter protein CA atoms within cutoff of core heavy atoms
        cutoff = 0.65 # 6.5 A
        trajectory = md.Trajectory([self.hybrid_positions/unit.nanometers], topology=self._hybrid_topology)
        matches = md.compute_neighbors(trajectory, cutoff, core_heavy_atoms, haystack_indices=protein_atoms, periodic=False)
        protein_atoms = set()
        for match in matches:
            for index in match:
                protein_atoms.add(int(index))
        protein_atoms = [ int(index) for index in protein_atoms ]
        _logger.info(f"\t\t_impose_rmsd_restraint: Restraint will be added (core_atoms={core_heavy_atoms}, protein_atoms={protein_atoms})")

        # Compute RMSD atom indices
        rmsd_atom_indices = core_heavy_atoms + protein_atoms

        kB = unit.AVOGADRO_CONSTANT_NA * unit.BOLTZMANN_CONSTANT_kB
        temperature = 300 * unit.kelvin
        kT = kB * temperature
        sigma = 1.0 * unit.angstrom
        buffer = 1.0 * unit.angstrom
        custom_cv_force = openmm.CustomCVForce('step(RMSD-buffer)*(K_RMSD/2)*(RMSD-buffer)^2')
        custom_cv_force.addGlobalParameter('K_RMSD', kT / sigma**2)
        custom_cv_force.addGlobalParameter('buffer', buffer)
        rmsd_force = openmm.RMSDForce(self.hybrid_positions, rmsd_atom_indices)
        custom_cv_force.addCollectiveVariable('RMSD', rmsd_force)
        self._hybrid_system.addForce(custom_cv_force)
        _logger.info(f"\t\t_impose_rmsd_restraint: RMSD restraint added with buffer {buffer/unit.angstrom} A and stddev {sigma/unit.angstrom} A")

        # Add virtual bond between a core and protein atom to ensure they are periodically replicated together
        bondforce = openmm.CustomBondForce('0')
        bondforce.addBond(core_heavy_atoms[0], protein_atoms[0], [])
        self._hybrid_system.addForce(bondforce)
        _logger.info(f"\t\t_impose_rmsd_restraint: Added virtual bond between {core_heavy_atoms[0]} and {protein_atoms[0]} so they are imaged together")

        # Extract protein and molecule chains and indices before adding solvent
        mdtop = trajectory.top
        protein_atom_indices = mdtop.select('protein and (mass > 1)')
        molecule_atom_indices = mdtop.select('(not protein) and (not water) and (mass > 1)')
        protein_chainids = list(set([atom.residue.chain.index for atom in mdtop.atoms if atom.index in protein_atom_indices]))
        n_protein_chains = len(protein_chainids)
        protein_chain_atom_indices = dict()
        for chainid in protein_chainids:
            protein_chain_atom_indices[chainid] = mdtop.select(f'protein and chainid {chainid}')

        # Add a virtual bond between protein chains so they are imaged together
        if (n_protein_chains > 1):
            chainid = protein_chainids[0]
            iatom = protein_chain_atom_indices[chainid][0]
            for chainid in protein_chainids[1:]:
                jatom = protein_chain_atom_indices[chainid][0]
                _logger.info(f"\t\t_impose_rmsd_restraint: Added virtual bond between protein chains atoms {iatom} and {jatom} so they are imaged together")
                bondforce.addBond(int(iatom), int(jatom), [])


    def old_positions(self, hybrid_positions):
        """
        Get the positions corresponding to the old system

        Parameters
        ----------
        hybrid_positions : [n, 3] np.ndarray with unit
            The positions of the hybrid system

        Returns
        -------
        old_positions : [m, 3] np.ndarray with unit
            The positions of the old system
        """
        n_atoms_old = self._topology_proposal.n_atoms_old
        old_positions = unit.Quantity(np.zeros([n_atoms_old, 3]), unit=unit.nanometer)
        for idx in range(n_atoms_old):
            old_positions[idx, :] = hybrid_positions[idx, :]
        return old_positions

    def new_positions(self, hybrid_positions):
        """
        Get the positions corresponding to the new system.

        Parameters
        ----------
        hybrid_positions : [n, 3] np.ndarray with unit
            The positions of the hybrid system

        Returns
        -------
        new_positions : [m, 3] np.ndarray with unit
            The positions of the new system
        """
        n_atoms_new = self._topology_proposal.n_atoms_new
        new_positions = unit.Quantity(np.zeros([n_atoms_new, 3]), unit=unit.nanometer)
        for idx in range(n_atoms_new):
            new_positions[idx, :] = hybrid_positions[self._new_to_hybrid_map[idx], :]
        return new_positions

    @property
    def hybrid_system(self):
        """
        The hybrid system.

        Returns
        -------
        hybrid_system : openmm.System
            The system representing a hybrid between old and new topologies
        """
        return self._hybrid_system

    @property
    def new_to_hybrid_atom_map(self):
        """
        Give a dictionary that maps new system atoms to the hybrid system.

        Returns
        -------
        new_to_hybrid_atom_map : dict of {int, int}
            The mapping of atoms from the new system to the hybrid
        """
        return self._new_to_hybrid_map

    @property
    def old_to_hybrid_atom_map(self):
        """
        Give a dictionary that maps old system atoms to the hybrid system.

        Returns
        -------
        old_to_hybrid_atom_map : dict of {int, int}
            The mapping of atoms from the old system to the hybrid
        """
        return self._old_to_hybrid_map

    @property
    def hybrid_positions(self):
        """
        The positions of the hybrid system. Dimensionality is (n_environment + n_core + n_old_unique + n_new_unique)
        The positions are assigned by first copying all the mapped positions from the old system in, then copying the
        mapped positions from the new system.

        Returns
        -------
        hybrid_positions : [n, 3] Quantity nanometers
        """
        return self._hybrid_positions

    @property
    def hybrid_topology(self):
        """
        An MDTraj hybrid topology for the purpose of writing out trajectories. Note that we do not expect this to be
        able to be parameterized by the openmm forcefield class.

        Returns
        -------
        hybrid_topology : mdtraj.Topology
        """
        return self._hybrid_topology

    @property
    def omm_hybrid_topology(self):
        """
        An OpenMM format of the hybrid topology. Also cannot be used to parameterize system, only to write out trajectories.

        Returns
        -------
        hybrid_topology : simtk.openmm.app.Topology
        """
        return md.Topology.to_openmm(self._hybrid_topology)

class RepartitionedHybridTopologyFactory(HybridTopologyFactory):
    """
    subclass of the HybridTopologyFactory to allow for more expansive alchemical regions and controllability
    """
    def __init__(self,
                 topology_proposal,
                 current_positions,
                 new_positions,
                 endstate,
                 alchemical_region=None,
                 flatten_torsions=False,
                 interpolate_old_and_new_14s=False,
                 **kwargs):
        """
        arguments
            topology_proposal : TopologyProposal
                topology proposal of the region of interest
            current_positions : simtk.unit.Quantity
                positions of old system
            new_positions : simtk.unit.Quantity
                positions of new system
            alchemical_region : list, default None
                list of atoms comprising the alchemical region; if None, core_atoms + unique_new_atoms + unique_old_atoms are alchemical region
            endstate : int
               the lambda endstate to parameterize
            flatten_torsions : bool, default False
               if True, torsion terms involving `unique_new_atoms` will be scaled such that at lambda=0,1, the torsion term is turned off/on respectively
               the opposite is true for `unique_old_atoms`.
            interpolate_old_and_new_14s : bool, default False
               if True, 1,4 exception terms involving `unique_new_atoms` will be scaled such that at lambda=0,1, the 1,4 exception term is turned off/on respectively
               the opposite is true for `unique_old_atoms`.
        """
        from itertools import chain

        self._topology_proposal = topology_proposal
        self._old_system = copy.deepcopy(topology_proposal.old_system)
        self._new_system = copy.deepcopy(topology_proposal.new_system)
        self._old_to_hybrid_map = {}
        self._new_to_hybrid_map = {}
        self._hybrid_system_forces = dict()
        self._old_positions = current_positions
        self._new_positions = new_positions
        self._endstate = endstate
        self._flatten_torsions = flatten_torsions
        self._interpolate_14s = interpolate_old_and_new_14s

        if endstate == 0 or endstate == 1:
            _logger.info("*** Generating RepartitionedHybridTopologyFactory ***")
        elif endstate is None:
            raise Exception("endstate must be 0 or 1! Aborting!")

        if self._flatten_torsions:
            _logger.info("Flattening torsions of unique new/old at lambda = 0/1")
        if self._interpolate_14s:
            _logger.info("Flattening exceptions of unique new/old at lambda = 0/1")

        #the softcore is defaulted as True even though we are not using it...we only need it to pass to the
        self._softcore_LJ_v2 = True
        self._softcore_electrostatics = True
        self._softcore_LJ_v2_alpha = 0.85
        self._softcore_electrostatics_alpha = 0.3
        self._softcore_sigma_Q = 1.0
        self._has_functions = False
        self._use_dispersion_correction = False

        # Prepare dicts of forces, which will be useful later
        # TODO: Store this as self._system_forces[name], name in ('old', 'new', 'hybrid') for compactness
        self._old_system_forces = {type(force).__name__ : force for force in self._old_system.getForces()}
        self._new_system_forces = {type(force).__name__ : force for force in self._new_system.getForces()}
        _logger.info(f"Old system forces: {self._old_system_forces.keys()}")
        _logger.info(f"New system forces: {self._new_system_forces.keys()}")

        # Check that there are no unknown forces in the new and old systems:
        for system_name in ('old', 'new'):
            force_names = getattr(self, '_{}_system_forces'.format(system_name)).keys()
            unknown_forces = set(force_names) - set(self._known_forces)
            if len(unknown_forces) > 0:
                raise ValueError("Unkown forces {} encountered in {} system" % (unknown_forces, system_name))
        _logger.info("No unknown forces.")

        # Get and store the nonbonded method from the system:
        self._nonbonded_method = self._old_system_forces['NonbondedForce'].getNonbondedMethod()
        _logger.info(f"Nonbonded method to be used (i.e. from old system): {self._nonbonded_method}")

        # Start by creating an empty system. This will become the hybrid system.
        self._hybrid_system = openmm.System()

        # Begin by copying all particles in the old system to the hybrid system. Note that this does not copy the
        # interactions. It does, however, copy the particle masses. In general, hybrid index and old index should be
        # the same.
        # TODO: Refactor this into self._add_particles()
        _logger.info("Adding and mapping old atoms to hybrid system...")
        for particle_idx in range(self._topology_proposal.n_atoms_old):
            particle_mass = self._old_system.getParticleMass(particle_idx)
            hybrid_idx = self._hybrid_system.addParticle(particle_mass)
            self._old_to_hybrid_map[particle_idx] = hybrid_idx

            #If the particle index in question is mapped, make sure to add it to the new to hybrid map as well.
            if particle_idx in self._topology_proposal.old_to_new_atom_map.keys():
                particle_index_in_new_system = self._topology_proposal.old_to_new_atom_map[particle_idx]
                self._new_to_hybrid_map[particle_index_in_new_system] = hybrid_idx

        # Next, add the remaining unique atoms from the new system to the hybrid system and map accordingly.
        # As before, this does not copy interactions, only particle indices and masses.
        _logger.info("Adding and mapping new atoms to hybrid system...")
        for particle_idx in self._topology_proposal.unique_new_atoms:
            particle_mass = self._new_system.getParticleMass(particle_idx)
            hybrid_idx = self._hybrid_system.addParticle(particle_mass)
            self._new_to_hybrid_map[particle_idx] = hybrid_idx

        # Check that if there is a barostat in the original system, it is added to the hybrid.
        # We copy the barostat from the old system.
        if "MonteCarloBarostat" in self._old_system_forces.keys():
            barostat = copy.deepcopy(self._old_system_forces["MonteCarloBarostat"])
            self._hybrid_system.addForce(barostat)
            _logger.info("Added MonteCarloBarostat.")
        else:
            _logger.info("No MonteCarloBarostat added.")

        # Copy over the box vectors:
        box_vectors = self._old_system.getDefaultPeriodicBoxVectors()
        self._hybrid_system.setDefaultPeriodicBoxVectors(*box_vectors)
        _logger.info(f"getDefaultPeriodicBoxVectors added to hybrid: {box_vectors}")

        # Create the opposite atom maps for use in nonbonded force processing; let's omit this from logger
        self._hybrid_to_old_map = {value : key for key, value in self._old_to_hybrid_map.items()}
        self._hybrid_to_new_map = {value : key for key, value in self._new_to_hybrid_map.items()}

        # Assign atoms to one of the classes described in the class docstring
        self._atom_classes = self._determine_atom_classes()
        _logger.info("Determined atom classes.")

        # Construct dictionary of exceptions in old and new systems
        _logger.info("Generating old system exceptions dict...")
        self._old_system_exceptions = self._generate_dict_from_exceptions(self._old_system_forces['NonbondedForce'])
        _logger.info("Generating new system exceptions dict...")
        self._new_system_exceptions = self._generate_dict_from_exceptions(self._new_system_forces['NonbondedForce'])

        self._validate_disjoint_sets()

        # Copy constraints, checking to make sure they are not changing
        _logger.info("Handling constraints...")
        self._handle_constraints()

        # Copy over relevant virtual sites
        _logger.info("Handling virtual sites...")
        self._handle_virtual_sites()

        # Combine alchemical regions
        default_alchemical_region = set(chain(self._atom_classes['core_atoms'], self._atom_classes['unique_new_atoms'], self._atom_classes['unique_old_atoms']))
        if alchemical_region is None:
            self._alchemical_region = default_alchemical_region
        else:
            assert default_alchemical_region.issubset(set(alchemical_region)), f"the given alchemical region must include _all_ atoms in the default alchemical region"
            self._alchemical_region = set(alchemical_region).union(default_alchemical_region)

        # First thing to do is to copy over all of the standard valence force objects into the hybrid system
        self._handle_bonds()
        self._handle_angles()
        self._handle_torsions()

        # Then add the nonbonded force (this is _slightly_ trickier)
        if 'NonbondedForce' in self._old_system_forces or 'NonbondedForce' in self._new_system_forces:
            self._add_nonbonded_force_terms(add_custom_sterics_force=False)
            self._handle_nonbonded()

        # The last thing to do is call the alchemical factory on the _hybrid_system
        # self._alchemify()

        # Generate the topology representation
        self._hybrid_topology = self._create_topology()

        # Get positions for the hybrid
        self._hybrid_positions = self._compute_hybrid_positions()

    def _handle_bonds(self):
        """
        Copy over the appropriate bonds from the old or new system to the hybrid system;

        If the endstate is old, then we copy all of the old system force terms to the hybrid system and then iterate through
        the new system, copying over all of the force terms that contain a unique new atom;
        Do the opposite if at the new endstate
        """
        # Define the force we are going to write to
        self._hybrid_system_forces['HarmonicBondForce'] = openmm.HarmonicBondForce()
        to_force = self._hybrid_system_forces['HarmonicBondForce']

        # Define the template force and the auxiliary force
        if self._endstate == 0:
            template_force = self._old_system_forces['HarmonicBondForce']
            aux_force = self._new_system_forces['HarmonicBondForce']
            target_index_set = self._atom_classes['unique_new_atoms']
            template_map = self._old_to_hybrid_map
            aux_map = self._new_to_hybrid_map
        elif self._endstate == 1:
            template_force = self._new_system_forces['HarmonicBondForce']
            aux_force = self._old_system_forces['HarmonicBondForce']
            target_index_set = self._atom_classes['unique_old_atoms']
            template_map = self._new_to_hybrid_map
            aux_map = self._old_to_hybrid_map
        else:
            raise Exception(f"endstate must be 0 or 1")

        # Copy over the template force...
        for idx in range(template_force.getNumBonds()):
            p1, p2, length, k = template_force.getBondParameters(idx)
            hybrid_p1, hybrid_p2 = template_map[p1], template_map[p2]
            to_force.addBond(hybrid_p1, hybrid_p2, length, k)

        #Query the auxiliary force to extract and copy over the 'special' terms that don't exist in the template force
        for idx in range(aux_force.getNumBonds()):
            p1, p2, length, k = aux_force.getBondParameters(idx)
            hybrid_p1, hybrid_p2 = aux_map[p1], aux_map[p2]
            if set([hybrid_p1, hybrid_p2]).intersection(target_index_set) != set():
                # If there is a target atom in the auxiliary term, write it to the hybrid force
                to_force.addBond(hybrid_p1, hybrid_p2, length, k)

        # Then add the to_force to the hybrid_system
        self._hybrid_system.addForce(to_force)

    def _handle_angles(self):
        """
        Copy over the appropriate angles from the old or new system to the hybrid system;

        If the endstate is old, then we copy all of the old system force terms to the hybrid system and then iterate through
        the new system, copying over all of the force terms that contain a unique new atom;
        Do the opposite if at the new endstate

        """
        # Define the force we are going to write to
        self._hybrid_system_forces['HarmonicAngleForce'] = openmm.HarmonicAngleForce()
        to_force = self._hybrid_system_forces['HarmonicAngleForce']

        # Define the template force and the auxiliary force
        if self._endstate == 0:
            template_force = self._old_system_forces['HarmonicAngleForce']
            aux_force = self._new_system_forces['HarmonicAngleForce']
            target_index_set = self._atom_classes['unique_new_atoms']
            template_map = self._old_to_hybrid_map
            aux_map = self._new_to_hybrid_map
        elif self._endstate == 1:
            template_force = self._new_system_forces['HarmonicAngleForce']
            aux_force = self._old_system_forces['HarmonicAngleForce']
            target_index_set = self._atom_classes['unique_old_atoms']
            template_map = self._new_to_hybrid_map
            aux_map = self._old_to_hybrid_map
        else:
            raise Exception(f"endstate must be 0 or 1")

        # Copy over the template force...
        for idx in range(template_force.getNumAngles()):
            p1, p2, p3, angle, k = template_force.getAngleParameters(idx)
            hybrid_p1, hybrid_p2, hybrid_p3 = template_map[p1], template_map[p2], template_map[p3]
            to_force.addAngle(hybrid_p1, hybrid_p2, hybrid_p3, angle, k)

        # Query the auxiliary force to extract and copy over the 'special' terms that don't exist in the template force
        for idx in range(aux_force.getNumAngles()):
            p1, p2, p3, angle, k = aux_force.getAngleParameters(idx)
            hybrid_p1, hybrid_p2, hybrid_p3 = aux_map[p1], aux_map[p2], aux_map[p3]
            if set([hybrid_p1, hybrid_p2, hybrid_p3]).intersection(target_index_set) != set():
                # If there is a target atom in the auxiliary term, write it to the hybrid force
                to_force.addAngle(hybrid_p1, hybrid_p2, hybrid_p3, angle, k)

        # Then add the to_force to the hybrid_system
        self._hybrid_system.addForce(to_force)

    def _handle_torsions(self):
        """
        Copy over the appropriate torsions from the old or new system to the hybrid system;

        If the endstate is old, then we copy all of the old system force terms to the hybrid system and then iterate through
        the new system, copying over all of the force terms that contain a unique new atom;
        Do the opposite if at the new endstate

        """
        # Define the force we are going to write to
        self._hybrid_system_forces['PeriodicTorsionForce'] = openmm.PeriodicTorsionForce()
        to_force = self._hybrid_system_forces['PeriodicTorsionForce']

        # Define the template force and the auxiliary force
        if self._endstate == 0:
            template_force = self._old_system_forces['PeriodicTorsionForce']
            aux_force = self._new_system_forces['PeriodicTorsionForce']
            target_index_set = self._atom_classes['unique_new_atoms']
            template_map = self._old_to_hybrid_map
            aux_map = self._new_to_hybrid_map

        elif self._endstate == 1:
            template_force = self._new_system_forces['PeriodicTorsionForce']
            aux_force = self._old_system_forces['PeriodicTorsionForce']
            target_index_set = self._atom_classes['unique_old_atoms']
            template_map = self._new_to_hybrid_map
            aux_map = self._old_to_hybrid_map
        else:
            raise Exception(f"endstate must be 0 or 1")

        # Copy over the template force...
        for idx in range(template_force.getNumTorsions()):
            p1, p2, p3, p4, periodicity, phase, k = template_force.getTorsionParameters(idx)
            hybrid_p1, hybrid_p2, hybrid_p3, hybrid_p4 = template_map[p1], template_map[p2], template_map[p3], template_map[p4]
            to_force.addTorsion(hybrid_p1, hybrid_p2, hybrid_p3, hybrid_p4, periodicity, phase, k)

        # Query the auxiliary force to extract and copy over the 'special' terms that don't exist in the template force
        for idx in range(aux_force.getNumTorsions()):
            p1, p2, p3, p4, periodicity, phase, k = aux_force.getTorsionParameters(idx)
            hybrid_p1, hybrid_p2, hybrid_p3, hybrid_p4 = aux_map[p1], aux_map[p2], aux_map[p3], aux_map[p4]
            if set([hybrid_p1, hybrid_p2, hybrid_p3, hybrid_p4]).intersection(target_index_set) != set():
                # If there is a target atom in the auxiliary term, write it to the hybrid force
                scale = 1. if not self._flatten_torsions else 0.
                to_force.addTorsion(hybrid_p1, hybrid_p2, hybrid_p3, hybrid_p4, periodicity, phase, k*scale)

        # Then add the to_force to the hybrid_system
        self._hybrid_system.addForce(to_force)


    def _handle_nonbonded(self):
        """
        Transcribe nonbonded forces; depending on the endstate
        """
        old_system_nonbonded_force = self._old_system_forces['NonbondedForce']
        new_system_nonbonded_force = self._new_system_forces['NonbondedForce']
        hybrid_to_old_map = self._hybrid_to_old_map
        hybrid_to_new_map = self._hybrid_to_new_map

        #create the forces...
        self._hybrid_system_forces['NonbondedForce'] = openmm.NonbondedForce

        for particle_index in range(self._hybrid_system.getNumParticles()):
            if particle_index in self._atom_classes['unique_old_atoms']:
                scale = 0.0 if self._endstate == 1 else 1.0
                _logger.debug(f"\t\thandle_nonbonded: particle {particle_index} is a unique_old")
                # Get the parameters in the old system
                old_index = hybrid_to_old_map[particle_index]
                [charge, sigma, epsilon] = old_system_nonbonded_force.getParticleParameters(old_index)

                # Add particle to the regular nonbonded force, but Lennard-Jones will be handled by CustomNonbondedForce
                check_index = self._hybrid_system_forces['standard_nonbonded_force'].addParticle(scale*charge, sigma, scale*epsilon) # add charge to standard_nonbonded force
                assert (particle_index == check_index ), "Attempting to add incorrect particle to hybrid system"

            elif particle_index in self._atom_classes['unique_new_atoms']:
                scale = 1.0 if self._endstate == 1 else 0.0
                _logger.debug(f"\t\thandle_nonbonded: particle {particle_index} is a unique_new")
                # Get the parameters in the new system
                new_index = hybrid_to_new_map[particle_index]
                [charge, sigma, epsilon] = new_system_nonbonded_force.getParticleParameters(new_index)

                # Add particle to the regular nonbonded force, but Lennard-Jones will be handled by CustomNonbondedForce
                check_index = self._hybrid_system_forces['standard_nonbonded_force'].addParticle(scale*charge, sigma, scale*epsilon) # charge starts at zero
                assert (particle_index == check_index ), "Attempting to add incorrect particle to hybrid system"

            elif particle_index in self._atom_classes['core_atoms']:
                _logger.debug(f"\t\thandle_nonbonded: particle {particle_index} is a core")
                # Get the parameters in the new and old systems:
                old_index = hybrid_to_old_map[particle_index]
                [charge_old, sigma_old, epsilon_old] = old_system_nonbonded_force.getParticleParameters(old_index)
                new_index = hybrid_to_new_map[particle_index]
                [charge_new, sigma_new, epsilon_new] = new_system_nonbonded_force.getParticleParameters(new_index)

                # Still add the particle to the regular nonbonded force, but with zeroed out parameters; add old charge to standard_nonbonded and zero sterics
                if self._endstate == 0:
                    to_charge, to_sigma, to_epsilon = charge_old, sigma_old, epsilon_old
                else:
                    to_charge, to_sigma, to_epsilon = charge_new, sigma_new, epsilon_new

                check_index = self._hybrid_system_forces['standard_nonbonded_force'].addParticle(to_charge, to_sigma, to_epsilon)
                assert (particle_index == check_index ), "Attempting to add incorrect particle to hybrid system"

            # Otherwise, the particle is in the environment
            else:
                _logger.debug(f"\t\thandle_nonbonded: particle {particle_index} is an envronment")
                assert particle_index in self._atom_classes['environment_atoms']
                # The parameters will be the same in new and old system, so just take the old parameters
                if self._endstate == 0:
                    old_index = hybrid_to_old_map[particle_index]
                    [charge, sigma, epsilon] = old_system_nonbonded_force.getParticleParameters(old_index)
                elif self._endstate == 1:
                    new_index = hybrid_to_new_map[particle_index]
                    [charge, sigma, epsilon] = new_system_nonbonded_force.getParticleParameters(new_index)
                else:
                    raise Exception()

                # Add the environment atoms to the regular nonbonded force as well: should we be adding steric terms here, too?
                check_index = self._hybrid_system_forces['standard_nonbonded_force'].addParticle(charge, sigma, epsilon)
                assert (particle_index == check_index ), "Attempting to add incorrect particle to hybrid system"

        self._handle_exceptions()



    def _handle_exceptions(self):
        """
        Instead of excluding interactions that shouldn't occur, we provide exceptions for interactions that were zeroed
        out but should occur. we do not allow for the interpolation of 1,4s
        """
        old_system_nonbonded_force = self._old_system_forces['NonbondedForce']
        new_system_nonbonded_force = self._new_system_forces['NonbondedForce']

        # Prepare the atom classes
        unique_old_atoms = self._atom_classes['unique_old_atoms']
        unique_new_atoms = self._atom_classes['unique_new_atoms']

        if self._endstate == 0:
            template_force = self._old_system_forces['NonbondedForce']
            aux_force = self._new_system_forces['NonbondedForce']
            index_map = self._old_to_hybrid_map
            unquerieds = unique_new_atoms
            aux_map = self._new_to_hybrid_map
        elif self._endstate == 1:
            template_force = self._new_system_forces['NonbondedForce']
            aux_force = self._old_system_forces['NonbondedForce']
            index_map = self._new_to_hybrid_map
            unquerieds = unique_old_atoms
            aux_map = self._old_to_hybrid_map
        else:
            raise Exception()

        #add the template exceptions
        for exception_idx in range(template_force.getNumExceptions()):
            p1, p2, chargeprod, sigma, epsilon = template_force.getExceptionParameters(exception_idx)
            hybrid_p1, hybrid_p2 = index_map[p1], index_map[p2]
            self._hybrid_system_forces['standard_nonbonded_force'].addException(hybrid_p1, hybrid_p2, chargeprod, sigma, epsilon)

        #now for the auxiliary force
        for exception_idx in range(aux_force.getNumExceptions()):
            p1, p2, chargeprod, sigma, epsilon = aux_force.getExceptionParameters(exception_idx)
            hybrid_p1, hybrid_p2 = aux_map[p1], aux_map[p2]
            if set([hybrid_p1, hybrid_p2]).intersection(unquerieds) != set():
                if self._interpolate_14s:
                    self._hybrid_system_forces['standard_nonbonded_force'].addException(hybrid_p1, hybrid_p2, chargeprod*0.0, sigma, epsilon*0.0)
                else:
                    self._hybrid_system_forces['standard_nonbonded_force'].addException(hybrid_p1, hybrid_p2, chargeprod, sigma, epsilon)
<|MERGE_RESOLUTION|>--- conflicted
+++ resolved
@@ -59,18 +59,6 @@
                  bond_softening_constant=1.0,
                  angle_softening_constant=1.0,
                  soften_only_new=False,
-<<<<<<< HEAD
-                 neglected_new_angle_terms = [],
-                 neglected_old_angle_terms = [],
-                 softcore_LJ_v2 = True,
-                 softcore_electrostatics = True,
-                 softcore_LJ_v2_alpha = 0.85,
-                 softcore_electrostatics_alpha = 0.3,
-                 softcore_sigma_Q = 1.0,
-                 interpolate_old_and_new_14s = False,
-                 omitted_terms = None,
-                 rmsd_restraint=False):
-=======
                  neglected_new_angle_terms=[],
                  neglected_old_angle_terms=[],
                  softcore_LJ_v2=True,
@@ -81,9 +69,9 @@
                  interpolate_old_and_new_14s=False,
                  omitted_terms=None,
                  flatten_torsions=False,
+                 rmsd_restraint=False,
                  endstate=None,
                  **kwargs):
->>>>>>> a3366c7c
         """
         Initialize the Hybrid topology factory.
 
@@ -132,16 +120,13 @@
             whether to turn off interactions for new exceptions (not just 1,4s) at lambda = 0 and old exceptions at lambda = 1; if False, they are present in the nonbonded force
         omitted_terms : dict
             dictionary of terms (by new topology index) that must be annealed in over a lambda protocol
-<<<<<<< HEAD
         rmsd_restraint : bool, optional, default=False
             If True, impose an RMSD restraint between core heavy atoms and protein CA atoms
-=======
         flatten_torsions : bool, default False
             if True, torsion terms involving `unique_new_atoms` will be scaled such that at lambda=0,1, the torsion term is turned off/on respectively
             the opposite is true for `unique_old_atoms`.
         endstate : int
             the lambda endstate to parameterize. should always be None for HybridTopologyFactory, but must be 0 or 1 for the RepartitionedHybridTopologyFactory
->>>>>>> a3366c7c
 
         TODO: Document how positions for hybrid system are constructed
         TODO: allow support for annealing in omitted terms
