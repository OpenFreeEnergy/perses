package:
  name: perses-dev
  version: !!str 0.0.0

source:
  path: ../../

build:
  preserve_egg_dir: True
  number: 0

requirements:
  build:
    - python
    - setuptools
    - numpy
    - scipy
    - numexpr
    - autograd
    - pymbar
    - openmm >=7.0.1
    - parmed
    - openmoltools
    - alchemy >=1.2.0
    - openmmtools
    - numba ==0.27.0
    - netcdf4
    - matplotlib
    - seaborn
    - pdbfixer
<<<<<<< HEAD
    - mdtraj
=======
    - parmed # for testing/debugging
    - pdbfixer
>>>>>>> 3d3fcc69

  run:
    - python
    - setuptools
    - numpy
    - scipy
    - numexpr
    - autograd
    - pymbar
    - openmm >=7.0.1
    - parmed
    - openmoltools
    - alchemy >=1.2.0
    - openmmtools
    - numba ==0.27.0
    - netcdf4
    - matplotlib
    - seaborn
    - pdbfixer
<<<<<<< HEAD
    - mdtraj
=======
    - parmed # for testing/debugging
    - pdbfixer
>>>>>>> 3d3fcc69

test:
  requires:
    - nose
    - nose-timer
  imports:
    - perses

about:
  home: https://github.com/choderalab/perses
  license: GNU Lesser General Public License v2 or later (LGPLv2+)<|MERGE_RESOLUTION|>--- conflicted
+++ resolved
@@ -28,12 +28,9 @@
     - matplotlib
     - seaborn
     - pdbfixer
-<<<<<<< HEAD
     - mdtraj
-=======
     - parmed # for testing/debugging
     - pdbfixer
->>>>>>> 3d3fcc69
 
   run:
     - python
@@ -53,12 +50,9 @@
     - matplotlib
     - seaborn
     - pdbfixer
-<<<<<<< HEAD
     - mdtraj
-=======
     - parmed # for testing/debugging
     - pdbfixer
->>>>>>> 3d3fcc69
 
 test:
   requires:
